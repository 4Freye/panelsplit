{
 "cells": [
  {
   "cell_type": "markdown",
   "metadata": {},
   "source": [
    "# An introduction to PanelSplit\n",
    "\n",
    "In this introduction, we see how PanelSplit's cross-validation abilities can be used for imputation, hyper-parameter tuning, and prediction.\n",
    "\n",
    "Let's import some panel data on countries using the World Bank API:\n",
    "First let's install PanelSplit and wbdata"
   ]
  },
  {
   "cell_type": "code",
   "execution_count": null,
   "metadata": {},
   "outputs": [],
   "source": [
    "!pip install panelsplit > /dev/null # installation of PanelSplit\n",
    "!pip install wbdata > /dev/null # installation of wbdata"
   ]
  },
  {
   "cell_type": "code",
   "execution_count": 36,
   "metadata": {},
   "outputs": [],
   "source": [
    "from panelsplit.cross_validation import PanelSplit\n",
    "import wbdata\n",
    "import pandas as pd\n",
    "import numpy as np"
   ]
  },
  {
   "cell_type": "markdown",
   "metadata": {},
   "source": [
    "Load the example dataframe:"
   ]
  },
  {
   "cell_type": "code",
   "execution_count": 37,
   "metadata": {},
   "outputs": [
    {
     "name": "stdout",
     "output_type": "stream",
     "text": [
      "a sample of the data:\n"
     ]
    },
    {
     "data": {
      "text/html": [
       "<div>\n",
       "<style scoped>\n",
       "    .dataframe tbody tr th:only-of-type {\n",
       "        vertical-align: middle;\n",
       "    }\n",
       "\n",
       "    .dataframe tbody tr th {\n",
       "        vertical-align: top;\n",
       "    }\n",
       "\n",
       "    .dataframe thead th {\n",
       "        text-align: right;\n",
       "    }\n",
       "</style>\n",
       "<table border=\"1\" class=\"dataframe\">\n",
       "  <thead>\n",
       "    <tr style=\"text-align: right;\">\n",
       "      <th></th>\n",
       "      <th>country</th>\n",
       "      <th>date</th>\n",
       "      <th>GDP</th>\n",
       "      <th>Population</th>\n",
       "      <th>Inflation</th>\n",
       "      <th>Trade_Balance</th>\n",
       "    </tr>\n",
       "  </thead>\n",
       "  <tbody>\n",
       "    <tr>\n",
       "      <th>79</th>\n",
       "      <td>Spain</td>\n",
       "      <td>2010</td>\n",
       "      <td>1.427989e+12</td>\n",
       "      <td>46576897.0</td>\n",
       "      <td>1.799865</td>\n",
       "      <td>52.693370</td>\n",
       "    </tr>\n",
       "    <tr>\n",
       "      <th>265</th>\n",
       "      <td>United States</td>\n",
       "      <td>2019</td>\n",
       "      <td>2.153998e+13</td>\n",
       "      <td>330226227.0</td>\n",
       "      <td>1.812210</td>\n",
       "      <td>26.258481</td>\n",
       "    </tr>\n",
       "    <tr>\n",
       "      <th>142</th>\n",
       "      <td>France</td>\n",
       "      <td>2012</td>\n",
       "      <td>2.683007e+12</td>\n",
       "      <td>65657659.0</td>\n",
       "      <td>1.954195</td>\n",
       "      <td>61.658957</td>\n",
       "    </tr>\n",
       "    <tr>\n",
       "      <th>141</th>\n",
       "      <td>France</td>\n",
       "      <td>2013</td>\n",
       "      <td>2.816078e+12</td>\n",
       "      <td>65997932.0</td>\n",
       "      <td>0.863715</td>\n",
       "      <td>61.819234</td>\n",
       "    </tr>\n",
       "    <tr>\n",
       "      <th>70</th>\n",
       "      <td>Spain</td>\n",
       "      <td>2019</td>\n",
       "      <td>1.403496e+12</td>\n",
       "      <td>47118501.0</td>\n",
       "      <td>0.699519</td>\n",
       "      <td>66.366225</td>\n",
       "    </tr>\n",
       "  </tbody>\n",
       "</table>\n",
       "</div>"
      ],
      "text/plain": [
       "           country  date           GDP   Population  Inflation  Trade_Balance\n",
       "79           Spain  2010  1.427989e+12   46576897.0   1.799865      52.693370\n",
       "265  United States  2019  2.153998e+13  330226227.0   1.812210      26.258481\n",
       "142         France  2012  2.683007e+12   65657659.0   1.954195      61.658957\n",
       "141         France  2013  2.816078e+12   65997932.0   0.863715      61.819234\n",
       "70           Spain  2019  1.403496e+12   47118501.0   0.699519      66.366225"
      ]
     },
     "metadata": {},
     "output_type": "display_data"
    },
    {
     "name": "stdout",
     "output_type": "stream",
     "text": [
      "summary statistics:\n",
      "              date           GDP    Population  Inflation  Trade_Balance\n",
      "count    95.000000  9.500000e+01  9.500000e+01  95.000000      95.000000\n",
      "mean   2010.000000  5.045989e+12  1.126930e+08   1.810170      54.990272\n",
      "std       5.506283  5.538265e+12  9.941335e+07   1.028464      15.921591\n",
      "min    2001.000000  6.277987e+11  4.085041e+07  -0.500366      22.286384\n",
      "25%    2005.000000  1.900739e+12  6.062401e+07   1.383449      52.398997\n",
      "50%    2010.000000  2.722794e+12  6.596600e+07   1.745869      58.152561\n",
      "75%    2015.000000  3.808436e+12  8.250238e+07   2.450895      63.573721\n",
      "max    2019.000000  2.153998e+13  3.302262e+08   4.075343      79.300488\n"
     ]
    }
   ],
   "source": [
<<<<<<< HEAD
    "import pandas as pd\n",
    "import numpy as np\n",
=======
>>>>>>> 6e418a43
    "\n",
    "# Define indicators and countries of interest\n",
    "indicators = {\n",
    "    \"NY.GDP.MKTP.CD\": \"GDP\",  # Gross Domestic Product (current US$)\n",
    "    \"SP.POP.TOTL\": \"Population\",  # Total population\n",
    "    \"FP.CPI.TOTL.ZG\": \"Inflation\",  # Inflation, consumer prices (annual %)\n",
    "    \"NE.TRD.GNFS.ZS\": \"Trade_Balance\",\n",
    "}  # Trade balance (% of GDP)\n",
    "\n",
    "countries = [\n",
    "    \"USA\",\n",
    "    \"GBR\",\n",
    "    \"FRA\",\n",
    "    \"DEU\",\n",
    "    \"ESP\",\n",
    "]  # Example countries: USA, UK, France, Germany\n",
    "\n",
    "features, target = (\n",
    "    [\"Population\", \"Inflation\", \"Trade_Balance\"],\n",
    "    \"GDP\",\n",
    ")  # Define feature columns and target\n",
    "\n",
    "# Fetch data from the World Bank API\n",
    "df = wbdata.get_dataframe(indicators, country=countries).reset_index()\n",
    "df[\"date\"] = df.date.astype(int)\n",
    "df = df.query(\"date > 2000 & date < 2020\")\n",
    "\n",
    "print(\"a sample of the data:\")\n",
    "display(df.sample(5))\n",
    "print(\"summary statistics:\")\n",
    "print(df.describe())"
   ]
  },
  {
   "cell_type": "markdown",
   "metadata": {},
   "source": [
    "Say we don't have all the data available- ~10% of the features are missing at random."
   ]
  },
  {
   "cell_type": "code",
   "execution_count": 38,
   "metadata": {},
   "outputs": [
    {
     "name": "stdout",
     "output_type": "stream",
     "text": [
      "proportion of features that are missing:\n"
     ]
    },
    {
     "data": {
      "application/vnd.microsoft.datawrangler.viewer.v0+json": {
       "columns": [
        {
         "name": "index",
         "rawType": "object",
         "type": "string"
        },
        {
         "name": "0",
         "rawType": "float64",
         "type": "float"
        }
       ],
       "ref": "4651fc3b-33e2-4a50-be14-f65e57886e96",
       "rows": [
        [
         "Population",
         "0.1053"
        ],
        [
         "Inflation",
         "0.1053"
        ],
        [
         "Trade_Balance",
         "0.1053"
        ]
       ],
       "shape": {
        "columns": 1,
        "rows": 3
       }
      },
      "text/plain": [
       "Population       0.1053\n",
       "Inflation        0.1053\n",
       "Trade_Balance    0.1053\n",
       "dtype: float64"
      ]
     },
     "execution_count": 38,
     "metadata": {},
     "output_type": "execute_result"
    }
   ],
   "source": [
    "for i, col in enumerate(df[features].columns):\n",
    "    df.loc[df.sample(frac=0.1, random_state=i).index, col] = np.nan\n",
    "\n",
    "print(\"proportion of features that are missing:\")\n",
    "round(df[features].isna().mean(), 4)"
   ]
  },
  {
   "cell_type": "markdown",
   "metadata": {},
   "source": [
    "We can use PanelSplit to apply imputation in a time-series fashion to fill in the missing data.\n",
    "\n",
    "#### Initializing PanelSplit\n",
    "- To initialize PanelSplit, we pass the time series to the periods argument.\n",
    "- n_splits, gap, and test_size are all arguments used by [TimeSeriesSplit](https://scikit-learn.org/stable/modules/generated/sklearn.model_selection.TimeSeriesSplit.html) to split up the time series.\n",
    "- When we specify `plot=True`, a graph is displayed. This is a helpful visualization to understand what this particular instance of PanelSplit is doing. By reading this graph, we see that there are 19 folds or splits, that range from 2001 up to 2020. Train sets are marked in blue and test sets are marked in red.\n",
    "\n",
    "#### `cross_val_fit_predict`\n",
    "- The cross_val_fit_predict function takes an estimator. This could include a classifier, regressor, or even a tranformer in our case. The `method` argument allows us to specify any method that's available to our estimator. Here we use `\"transform\"`.\n",
    "- It iteratively fits on the train and transforms the test for each fold. \n",
    "- By setting `include_first_train_in_test=True` in PanelSplit, we also include transform the first split's training data.\n",
    "- We set `y = None` because our imputer does not require y as an input.\n"
   ]
  },
  {
   "cell_type": "code",
   "execution_count": 39,
   "metadata": {},
   "outputs": [
    {
     "data": {
      "image/png": "iVBORw0KGgoAAAANSUhEUgAAAjMAAAHFCAYAAAAHcXhbAAAAOnRFWHRTb2Z0d2FyZQBNYXRwbG90bGliIHZlcnNpb24zLjEwLjMsIGh0dHBzOi8vbWF0cGxvdGxpYi5vcmcvZiW1igAAAAlwSFlzAAAPYQAAD2EBqD+naQAARxpJREFUeJzt3Xt8FOXd///3kEAIkKwECBAIGEpABQkRUBAVooKicii0KooC4gFRW27U2ngCFBugFuNdFYVWQFGx+oXUgoeKiOAPsMGAgiLemABBQFRgF6KGHK7fH3tnb5YksAt7mAmv5+Mxj+1eOzPv60q6zMeZazKWMcYIAADAoepFuwMAAACngmIGAAA4GsUMAABwNIoZAADgaBQzAADA0ShmAACAo1HMAAAAR6OYAQAAjkYxAwAAHI1iBgijzz//XGPHjlVaWpoaNmyoJk2a6LzzztPMmTO1f//+aHcvas4880yNGTPG93779u2yLEvz588/4bZTpkyRZVknlfvqq68qNze3xs8sy9KUKVNOar92cuw4Vq5cKcuytHLlSl/b22+/XSfGClSJjXYHgLpq7ty5mjBhgjp37qz7779f55xzjsrKyrR+/Xo9//zzWrt2rZYsWRLtbtpC69attXbtWv3qV78Ka86rr76qzZs3a+LEidU+W7t2rdq2bRvW/Gg477zztHbtWp1zzjm+trffflvPPvssBQ3qDIoZIAzWrl2rO++8UwMGDFBeXp7i4uJ8nw0YMED33nuv3n333ePu4+eff1Z8fHy4u2oLcXFx6t27d1T7EO38cElMTKyzYwOqcJkJCIM//elPsixLc+bM8StkqjRo0EBDhgzxvT/zzDN1zTXXaPHixcrMzFTDhg01depUSdLmzZs1dOhQNW3aVA0bNlT37t21YMECv/1VVlZq2rRp6ty5s+Lj43XGGWeoW7duevrpp33rfP/997r99tuVmpqquLg4tWjRQn379tXy5ctrHUdZWZmSk5N10003Vfvs4MGDio+P16RJkyRJv/zyi+699151795dLpdLSUlJ6tOnj/75z3+e8OdV22WmZcuWqXv37oqLi1NaWpqefPLJGrd/9tlndckllyg5OVmNGzfWueeeq5kzZ6qsrMy3Tv/+/bVs2TLt2LFDlmX5lio1XWYK5GdfdRnntdde00MPPaSUlBQlJibq8ssv19atW0849kB+L/3791fXrl21evVq9e7dW/Hx8WrTpo0eeeQRVVRUHHf/x15mGjNmjJ599lnfmKuW7du3S5LeeOMNXXDBBXK5XGrUqJE6dOigW2655YTjAKKJMzNAiFVUVGjFihXq0aOHUlNTA96uoKBAW7Zs0cMPP6y0tDQ1btxYW7du1YUXXqjk5GT993//t5o1a6aFCxdqzJgx+u677/SHP/xBkjRz5kxNmTJFDz/8sC655BKVlZXpq6++0sGDB337v+mmm1RQUKAnnnhCnTp10sGDB1VQUKAff/yx1j7Vr19fo0aN0vPPP69nn31WiYmJvs9ee+01/fLLLxo7dqwkqbS0VPv379d9992nNm3a6MiRI1q+fLmGDx+uefPm6eabbw7q5/jBBx9o6NCh6tOnjxYtWqSKigrNnDlT3333XbV1v/nmG91www1KS0tTgwYN9Nlnn+mJJ57QV199pRdffFGS9Nxzz+n222/XN998E9DlvUB/9lUefPBB9e3bV3/729/k8Xj0wAMPaPDgwdqyZYtiYmJqzQn097J3715df/31+uMf/6jHHntMy5Yt07Rp03TgwAE988wzgfxIJUmPPPKISkpK9Oabb2rt2rW+9qpLfdddd52uu+46TZkyRQ0bNtSOHTu0YsWKgPcPRIUBEFJ79+41ksz1118f8Dbt27c3MTExZuvWrX7t119/vYmLizM7d+70ax80aJBp1KiROXjwoDHGmGuuucZ07979uBlNmjQxEydODLhPVT7//HMjycyZM8ev/fzzzzc9evSodbvy8nJTVlZmxo0bZzIzM/0+a9++vRk9erTvfVFRkZFk5s2b52u74IILTEpKivn55599bR6PxyQlJZnj/dNVUVFhysrKzEsvvWRiYmLM/v37fZ9dffXVpn379jVuJ8lMnjzZ9z7Qn/2HH35oJJmrrrrKb71//OMfRpJZu3ZtrX01JrDfS79+/Ywk889//tOv/bbbbjP16tUzO3bsqHUcVf378MMPfW133XVXjT/DJ5980kjyjQ1wCi4zATbRrVs3derUya9txYoVuuyyy6qd4RkzZox++ukn339Zn3/++frss880YcIEvffee/J4PNX2f/7552v+/PmaNm2a1q1b53cJRpKMMSovL/dbJOncc89Vjx49NG/ePN+6W7Zs0X/+859qlx/eeOMN9e3bV02aNFFsbKzq16+vv//979qyZUtQP4uSkhLl5+dr+PDhatiwoa89ISFBgwcPrrb+hg0bNGTIEDVr1kwxMTGqX7++br75ZlVUVOjrr78OKrtKoD/7KkdfNpS8v09J2rFjx3FzTvR7qZKQkFAt44YbblBlZaVWrVoV0JhOpFevXpKka6+9Vv/4xz/07bffhmS/QLhRzAAh1rx5czVq1EhFRUVBbde6detqbT/++GON7SkpKb7PJSk7O1tPPvmk1q1bp0GDBqlZs2a67LLLtH79et82r7/+ukaPHq2//e1v6tOnj5KSknTzzTdr7969kqQFCxaofv36fkuVW265RWvXrtVXX30lSZo3b57i4uI0cuRI3zqLFy/WtddeqzZt2mjhwoVau3at8vPzdcstt+iXX34J6mdx4MABVVZWqlWrVtU+O7Zt586duvjii/Xtt9/q6aef1urVq5Wfn++bF/Lzzz8HlV0l0J99lWbNmvm9r5ordaL8E/1eqrRs2bLatlU/i+NdKgzGJZdcory8PJWXl+vmm29W27Zt1bVrV7322msh2T8QLhQzQIjFxMTosssu06effqpdu3YFvF1NfzulWbNm2rNnT7X23bt3S/IWTpIUGxurSZMmqaCgQPv379drr72m4uJiXXHFFfrpp5986+bm5mr79u3asWOHcnJytHjxYt/fexk8eLDy8/P9liojR45UXFyc5s+fr4qKCr388ssaNmyYmjZt6ltn4cKFSktL0+uvv65hw4apd+/e6tmzp0pLSwP+GVRp2rSpLMuqdkCXVK0tLy9PJSUlWrx4sUaNGqWLLrpIPXv2VIMGDYLOPVqgP/tTdaLfS5Wa5gpV/SyOLaROxdChQ/XBBx/I7XZr5cqVatu2rW644YZqZ6IAO6GYAcIgOztbxhjddtttOnLkSLXPy8rK9K9//euE+7nsssu0YsUK3wG0yksvvaRGjRrVeMvtGWecod/85je66667tH//ft9dKkdr166d7r77bg0YMEAFBQWSvAfEnj17+i1VmjZtqmHDhumll17S0qVLtXfv3mqXmCzLUoMGDfyKsr179wZ0N9OxGjdurPPPP1+LFy/2O6tz6NChaj+3qryj7xozxmju3LnV9hsXFxfwmZqT+dmfqpp+L1UOHTqkt956y6/t1VdfVb169XTJJZcElRPIWaO4uDj169dPM2bMkOS9lAfYFXczAWHQp08fzZ49WxMmTFCPHj105513qkuXLiorK9OGDRs0Z84cde3atcb5H0ebPHmyli5dqqysLD366KNKSkrSK6+8omXLlmnmzJlyuVySvGdVunbtqp49e6pFixbasWOHcnNz1b59e6Wnp8vtdisrK0s33HCDzjrrLCUkJCg/P1/vvvuuhg8fHtCYbrnlFr3++uu6++671bZtW11++eV+n1fdWj5hwgT95je/UXFxsR5//HG1bt1a//M//xP0z/Dxxx/XlVde6fu7PBUVFZoxY4YaN27s99eTBwwYoAYNGmjkyJH6wx/+oF9++UWzZ8/WgQMHqu3z3HPP1eLFizV79mz16NFD9erV8yvajhboz/5UBPN7adasme68807t3LlTnTp10ttvv625c+fqzjvvVLt27YLKPffccyVJM2bM0KBBgxQTE6Nu3bpp2rRp2rVrly677DK1bdtWBw8e1NNPP6369eurX79+pzxeIGyiPAEZqNM2btxoRo8ebdq1a2caNGhgGjdubDIzM82jjz5q9u3b51uvffv25uqrr65xH5s2bTKDBw82LpfLNGjQwGRkZPjd9WOMMX/5y1/MhRdeaJo3b24aNGhg2rVrZ8aNG2e2b99ujDHml19+MePHjzfdunUziYmJJj4+3nTu3NlMnjzZlJSUBDSWiooKk5qaaiSZhx56qMZ1pk+fbs4880wTFxdnzj77bDN37lwzefLkanfOBHI3kzHGvPXWW6Zbt26+MU2fPr3G/f3rX/8yGRkZpmHDhqZNmzbm/vvvN++88061u3j2799vfvOb35gzzjjDWJbltx8dcxeQMYH97KvuFnrjjTf82msb09EC/b3069fPdOnSxaxcudL07NnTxMXFmdatW5sHH3zQlJWV+e3z2HHUdDdTaWmpufXWW02LFi18P4eioiKzdOlSM2jQINOmTRvToEEDk5ycbK666iqzevXqWscA2IFljDHRKaMAAIHo37+/fvjhB23evDnaXQFsiTkzAADA0ShmAACAo3GZCQAAOBpnZgAAgKNRzAAAAEejmAEAAI5W5/9oXmVlpXbv3q2EhIQa/1w8AACwH2OMDh06pJSUFNWrd/xzL3W+mNm9e3e1p94CAABnKC4uVtu2bY+7Tp0vZhISEiR5fxiJiYlR7g0AAAiEx+NRamqq7zh+PHW+mKm6tJSYmEgxAwCAwwQyRYQJwAAAwNEoZgAAgKNRzAAAAEejmAEAAI5GMQMAAByNYgYAADgaxQwAAHA0ihkAAOBoFDMAAMDRKGYAAICjRbWYWbVqlQYPHqyUlBRZlqW8vDy/zy3LqnH585//HJ0OAwAA24nqs5lKSkqUkZGhsWPHasSIEdU+37Nnj9/7d955R+PGjatx3Uhzu6XcXKmoSEpLkyZOlFwuMsgggwwyyDg9MiITEiBjE5LMkiVLjrvO0KFDzaWXXhrUft1ut5Fk3G73KfTO38GDxqSnGxMTY0xsrPc1Pd3bTgYZZJBBBhl1PSMSIcEcvx0zZ+a7777TsmXLNG7cuOOuV1paKo/H47eEWm6uVFgoVVRI5eXe18JCbzsZZJBBBhlk1PWMyIQEzjHFzIIFC5SQkKDhw4cfd72cnBy5XC7fkpqaGvK+FBVJxz6R3LK87WSQQQYZZJBR1zMiExI4xxQzL774om688UY1bNjwuOtlZ2fL7Xb7luLi4pD3JS1NMsa/zRhvOxlkkEEGGWTU9YzIhAQhZBe3TpGOM2dm1apVRpLZuHFj0PtlzgwZZJBBBhlk1O05M5Yxx5ZW0WFZlpYsWaJhw4ZV+2zMmDHavHmz1q9fH/R+PR6PXC6X3G63EhMTQ9BTr7oyG50MMsgggwwy7BgSzPE7qsXM4cOHtW3bNklSZmamZs2apaysLCUlJaldu3aSvINp3bq1/vKXv2j8+PFBZ4SrmAEAAOETzPE7qn9nZv369crKyvK9nzRpkiRp9OjRmj9/viRp0aJFMsZo5MiR0egiAACwOdtcZgoXzswAAOA8wRy/HXM3EwAAQE0oZgAAgKNRzAAAAEejmAEAAI5GMQMAAByNYgYAADgaxQwAAHA0ihkAAOBoUS1mVq1apcGDByslJUWWZSkvL6/aOlu2bNGQIUPkcrmUkJCg3r17a+fOnZHvLAAAsKWoFjMlJSXKyMjQM888U+Pn33zzjS666CKdddZZWrlypT777DM98sgjatiwYYR7CgAA7Mo2jzOo6anZ119/verXr6+XX375pPfLU7PJIIMMMsg43TIiExJeQR2/jU1IMkuWLPG9r6ioME2aNDGPPfaYGThwoGnRooU5//zz/dYJhNvtNpKM2+0OWV8PHjQmPd2YmBhjYmO9r+np3nYyyCCDDDLIiGZGZELCL5jjt20nAO/bt0+HDx/W9OnTdeWVV+rf//63fv3rX2v48OH66KOPat2utLRUHo/Hbwm13FypsFCqqJDKy72vhYXedjLIIIMMMsiIZkZkQuwlNtodqE1lZaUkaejQofqv//ovSVL37t21Zs0aPf/88+rXr1+N2+Xk5Gjq1Klh7VtRkWRZ/m2W5W0ngwwyyCCDjGhmRCbEXmx7ZqZ58+aKjY3VOeec49d+9tlnH/dupuzsbLndbt9SXFwc8r6lpUnHzjQyxttOBhlkkEEGGdHMiEyIzUTgsldAdMycGWOM6dOnjxk1apRf27Bhw8zIkSMD3i9zZsgggwwyyDidMk7HOTNRvZvp8OHD2rZtmyQpMzNTs2bNUlZWlpKSktSuXTstWbJE1113nZ599lllZWXp3Xff1cSJE7Vy5UpddNFFAWVwNxMZZJBBBhmnW8bpdjdTVIuZlStXKisrq1r76NGjNX/+fEnSiy++qJycHO3atUudO3fW1KlTNXTo0IAzwlXMAACA8HFMMRMJFDMAADhPMMdv204ABgAACATFDAAAcDSKGQAA4GgUMwAAwNEoZgAAgKNRzAAAAEejmAEAAI5GMQMAAByNYgYAADhaVIuZVatWafDgwUpJSZFlWcrLy/P7fMyYMbIsy2/p3bt3dDoLAABsKTaa4SUlJcrIyNDYsWM1YsSIGte58sorNW/ePN/7Bg0aRKp7x1VXHkZGBhlkkEFGZDPqwkMgbSesz+8OgiSzZMkSv7bRo0eboUOHntJ+g3mEeKDqymPiySCDDDLIiGxGZELqhmCO37afM7Ny5UolJyerU6dOuu2227Rv377jrl9aWiqPx+O3hFpurlRYKFVUSOXl3tfCQm87GWSQQQYZZEQ35PRj62Jm0KBBeuWVV7RixQr95S9/UX5+vi699FKVlpbWuk1OTo5cLpdvSU1NDXm/iooky/JvsyxvOxlkkEEGGWREN+T0E9U5Mydy3XXX+f53165d1bNnT7Vv317Lli3T8OHDa9wmOztbkyZN8r33eDwhL2jS0iRj/NuM8baTQQYZZJBBRnRDTkMRuOwVENUwZ6YmHTt2NNOnTw94v8yZIYMMMsggwy4ZzJkJXDDHb8uYY0vE6LAsS0uWLNGwYcNqXefHH39UmzZtNGfOHN18880B7dfj8cjlcsntdisxMTFEva07s+rJIIMMMsiIbAZ3MwUmmON3VIuZw4cPa9u2bZKkzMxMzZo1S1lZWUpKSlJSUpKmTJmiESNGqHXr1tq+fbsefPBB7dy5U1u2bFFCQkJAGeEqZgAAQPgEc/yO6pyZ9evXKysry/e+aq7L6NGjNXv2bG3atEkvvfSSDh48qNatWysrK0uvv/56wIUMAACo+2xzmSlcODMDAIDzBHP8tvWt2QAAACdCMQMAAByNYgYAADgaxQwAAHA0ihkAAOBoFDMAAMDRKGYAAICjUcwAAABHo5gBAACOFtViZtWqVRo8eLBSUlJkWZby8vJqXfeOO+6QZVnKzc2NWP8AAID9RfXZTCUlJcrIyNDYsWM1YsSIWtfLy8vTJ598opSUlAj27vjqytNbySCDDDLIiHQIQs7YhCSzZMmSau27du0ybdq0MZs3bzbt27c3Tz31VFD7dbvdRpJxu92h6agx5uBBY9LTjYmJMSY21vuanu5tJ4MMMsggw5kZkQlBoII5ftt6zkxlZaVuuukm3X///erSpUtA25SWlsrj8fgtoZabKxUWShUVUnm597Ww0NtOBhlkkEGGMzMiE4JwsHUxM2PGDMXGxup3v/tdwNvk5OTI5XL5ltTU1JD3q6hIsiz/NsvytpNBBhlkkOHMjMiEIBxsW8x8+umnevrppzV//nxZx/6f6ziys7Pldrt9S3Fxccj7lpYmGePfZoy3nQwyyCCDDGdmRCYEYRGBy14B0TFzZp566iljWZaJiYnxLZJMvXr1TPv27QPeL3NmyCCDDDLIsE8IAhXM8dsy5tgyNDosy9KSJUs0bNgwSdKPP/6oPXv2+K1zxRVX6KabbtLYsWPVuXPngPbr8XjkcrnkdruVmJgYsv7WlZn7ZJBBBhlkRDoEgQjm+B3VYubw4cPatm2bJCkzM1OzZs1SVlaWkpKS1K5du2rrn3nmmZo4caImTpwYcEa4ihkAABA+wRy/o/p3ZtavX6+srCzf+0mTJkmSRo8erfnz50epVwAAwEmiWsz0799fwZwY2r59e/g6AwAAHMm2dzMBAAAEgmIGAAA4GsUMAABwNIoZAADgaBQzAADA0ShmAACAo1HMAAAAR6OYAQAAjkYxAwAAHC2qxcyqVas0ePBgpaSkyLIs5eXl+X0+ZcoUnXXWWWrcuLGaNm2qyy+/XJ988kl0OgsAAGwpqo8zKCkpUUZGhsaOHasRI0ZU+7xTp0565pln1KFDB/3888966qmnNHDgQG3btk0tWrSIQo//T115QiwZZJBBhlMyeKI1amVsQpJZsmTJcddxu91Gklm+fHnA+63axu12n2IP/8/Bg8akpxsTE2NMbKz3NT3d204GGWSQQUboMyITAjsJ5vjtmDkzR44c0Zw5c+RyuZSRkVHreqWlpfJ4PH5LqOXmSoWFUkWFVF7ufS0s9LaTQQYZZJAR+ozIhMCpbF/MLF26VE2aNFHDhg311FNP6f3331fz5s1rXT8nJ0cul8u3pKamhrxPRUWSZfm3WZa3nQwyyCCDjNBnRCYETmX7YiYrK0sbN27UmjVrdOWVV+raa6/Vvn37al0/OztbbrfbtxQXF4e8T2lpkjH+bcZ428kggwwyyAh9RmRC4FgRuOwVEAUwZ8YYYzp27Gj+9Kc/Bbxf5syQQQYZZDg/gzkzp59gjt+WMceWutFhWZaWLFmiYcOGHXe9jh07atSoUZoyZUpA+/V4PHK5XHK73UpMTDz1jv6vunJ3ABlkkEGGUzK4m+n0EszxO6rFzOHDh7Vt2zZJUmZmpmbNmqWsrCwlJSWpWbNmeuKJJzRkyBC1bt1aP/74o5577jktXLhQn376qbp06RJQRriKGQAAED7BHL+j+ndm1q9fr6ysLN/7SZMmSZJGjx6t559/Xl999ZUWLFigH374Qc2aNVOvXr20evXqgAsZAABQ99nmMlO4cGYGAADnCeb4bfu7mQAAAI6HYgYAADgaxQwAAHA0ihkAAOBoFDMAAMDRKGYAAICjUcwAAABHo5gBAACOFtViZtWqVRo8eLBSUlJkWZby8vJ8n5WVlemBBx7Queeeq8aNGyslJUU333yzdu/eHb0OAwAA24lqMVNSUqKMjAw988wz1T776aefVFBQoEceeUQFBQVavHixvv76aw0ZMiQKPQUAAHZlm8cZBPLU7Pz8fJ1//vnasWOH2rVrF9B+eWo2GWSQQQZPtIbzBHX8NjYhySxZsuS467z//vvGsizjdrsD3q/b7TaSgtrmRA4eNCY93ZiYGGNiY72v6enedjLIIIOM0y0jMiE43QRz/HbMBOBffvlFf/zjH3XDDTcct0IrLS2Vx+PxW0ItN1cqLJQqKqTycu9rYaG3nQwyyCDjdMuITAhQO0cUM2VlZbr++utVWVmp55577rjr5uTkyOVy+ZbU1NSQ96eoSLIs/zbL8raTQQYZZJxuGZEJAWpn+2KmrKxM1157rYqKivT++++f8LpZdna23G63bykuLg55n9LSpGNnGhnjbSeDDDLION0yIhMCHEcELnsFRDXMmTly5IgZNmyY6dKli9m3b99J7Zc5M2SQQQYZzJmB8wRz/I7q3UyHDx/Wtm3bJEmZmZmaNWuWsrKylJSUpJSUFI0YMUIFBQVaunSpWrZs6dsuKSlJDRo0CCiDu5nIIIMMMribCc4TzPE7qsXMypUrlZWVVa199OjRmjJlitJqOUX54Ycfqn///gFlhKuYAQAA4RPM8Ts2Qn2qUf/+/XW8WiqKdRYAAHAI208ABgAAOB6KGQAA4GgUMwAAwNEoZgAAgKNRzAAAAEejmAEAAI5GMQMAAByNYgYAADgaxQwAAHC0qBYzq1at0uDBg5WSkiLLspSXl+f3+eLFi3XFFVeoefPmsixLGzdujEo/AQCAfUW1mCkpKVFGRoaeeeaZWj/v27evpk+fHuGeAQAAp4jqs5kGDRqkQYMG1fr5TTfdJEnavn17hHoUuLrypFsyyCCj7mfwRGvUecYmJJklS5bU+FlRUZGRZDZs2BD0ft1ut5Fk3G73qXXwKAcPGpOebkxMjDGxsd7X9HRvOxlkkEGGnTIiEwKEXjDH7zo3Abi0tFQej8dvCbXcXKmwUKqokMrLva+Fhd52Msgggww7ZUQmBIiuOlfM5OTkyOVy+ZbU1NSQZxQVSZbl32ZZ3nYyyCCDDDtlRCYEiK46V8xkZ2fL7Xb7luLi4pBnpKVJxvi3GeNtJ4MMMsiwU0ZkQoAoi8Blr4CIOTNkkEEGGcyZAf5XMMdvy5hjS/bIOXz4sLZt2yZJyszM1KxZs5SVlaWkpCS1a9dO+/fv186dO7V7925dffXVWrRokTp37qxWrVqpVatWAWV4PB65XC653W4lJiaGrO915S4HMsggo+5ncDcTnCiY43dUi5mVK1cqKyurWvvo0aM1f/58zZ8/X2PHjq32+eTJkzVlypSAMsJVzAAAgPBxTDETCRQzAAA4TzDH7zo3ARgAAJxeKGYAAICjUcwAAABHo5gBAACORjEDAAAcjWIGAAA4GsUMAABwNIoZAADgaBQzAADA0aJazKxatUqDBw9WSkqKLMtSXl6e3+fGGE2ZMkUpKSmKj49X//799cUXX0SnswAAwJZioxleUlKijIwMjR07ViNGjKj2+cyZMzVr1izNnz9fnTp10rRp0zRgwABt3bpVCQkJUejx/6krD6AjgwwyopvBQyCBEAjn47uDIcksWbLE976ystK0atXKTJ8+3df2yy+/GJfLZZ5//vmA9xvMI8QDdfCgMenpxsTEGBMb631NT/e2k0EGGWTYKwRwpmCO37adM1NUVKS9e/dq4MCBvra4uDj169dPa9asqXW70tJSeTwevyXUcnOlwkKpokIqL/e+FhZ628kggwwy7BUC1H22LWb27t0rSWrZsqVfe8uWLX2f1SQnJ0cul8u3pKamhrxvRUWSZfm3WZa3nQwyyCDDXiFA3WfbYqaKdcwX3RhTre1o2dnZcrvdvqW4uDjkfUpLk4zxbzPG204GGWSQYa8Q4DQQ/qtegdExc2a++eYbI8kUFBT4rTdkyBBz8803B7xf5syQQQYZds1gzgxQu2CO31G9m+l40tLS1KpVK73//vvKzMyUJB05ckQfffSRZsyYEdW+uVxSfn54b0Aggwwy6n5GZEKAus8y5thznJFz+PBhbdu2TZKUmZmpWbNmKSsrS0lJSWrXrp1mzJihnJwczZs3T+np6frTn/6klStXBnVrtsfjkcvlktvtVmJiYjiHAwAAQiSY43dUz8ysX79eWVlZvveTJk2SJI0ePVrz58/XH/7wB/3888+aMGGCDhw4oAsuuED//ve/o/43ZgAAgH1E9cxMJHBmBgAA5wnm+G37u5kAAACOh2IGAAA4GsUMAABwNIoZAADgaBQzAADA0ShmAACAo1HMAAAAR6OYAQAAjkYxAwAAHM32xcyhQ4c0ceJEtW/fXvHx8brwwguVn58f7W4BAACbOKlnMz322GO677771KhRI7/2n3/+WX/+85/16KOPhqRzknTrrbdq8+bNevnll5WSkqKFCxfq8ssv15dffqk2bdqELCdYbnf4H3RLBhlkRDcjMiEATpk5CfXq1TPfffddtfYffvjB1KtX72R2WaOffvrJxMTEmKVLl/q1Z2RkmIceeiigfbjdbiPJuN3ukPXr4EFj0tONiYkxJjbW+5qe7m0ngwwy6kZGZEIA1CaY4/dJXWYyxsiyrGrtn332mZKSkk6xvPo/5eXlqqioUMOGDf3a4+Pj9fHHH9e4TWlpqTwej98Sarm5UmGhVFEhlZd7XwsLve1kkEFG3ciITAiAUAjqMlPTpk1lWZYsy1KnTp38CpqKigodPnxY48ePD1nnEhIS1KdPHz3++OM6++yz1bJlS7322mv65JNPlJ6eXuM2OTk5mjp1asj6UJOiIunYWs6yvO1kkEFG3ciITAiAUAiqmMnNzZUxRrfccoumTp0q11HXjhs0aKAzzzxTffr0CWkHX375Zd1yyy1q06aNYmJidN555+mGG25QQUFBjetnZ2dr0qRJvvcej0epqakh7VNammSMf5sx3nYyyCCjbmREJgRASJzMdayVK1eaI0eOnMymJ+3w4cNm9+7dxhhjrr32WnPVVVcFtB1zZsgggwz7hgCoTTDHb8uYY//To2Yej0eJiYm+/308VeuFw4EDB5SWlqaZM2fq9ttvP+H6Ho9HLpdLbrc7pP2qK3drkEEGGdEOAVCTYI7fARczMTEx2rNnj5KTk1WvXr0aJwCb/50YXFFRcXI9r8F7770nY4w6d+6sbdu26f7771dcXJw+/vhj1a9f/4Tbh6uYAQAA4RPM8TvgOTMrVqzw3an04YcfnloPg+B2u5Wdna1du3YpKSlJI0aM0BNPPBFQIQMAAOq+gM/MOBVnZgAAcJ6wnJn5/PPPA+5At27dAl4XAADgVARczHTv3l2WZelEJ3JCPWcGAADgeAIuZor4Q1EAAMCGAi5m2rdvH85+AAAAnJSTemq2JG3dulV//etftWXLFlmWpbPOOkv33HOPOnfuHMr+AQAAHNdJPWjyzTffVNeuXfXpp58qIyND3bp1U0FBgbp27ao33ngj1H0EAACo1Undmt2hQweNGjVKjz32mF/75MmT9fLLL6uwsDBkHTxV3JoNAIDzBHP8PqkzM3v37tXNN99crX3UqFHau3fvyewSAADgpJxUMdO/f3+tXr26WvvHH3+siy+++JQ7BQAAEKiTmgA8ZMgQPfDAA/r000/Vu3dvSdK6dev0xhtvaOrUqXrrrbf81j1Z5eXlmjJlil555RXt3btXrVu31pgxY/Twww+rXr2TqsMAAEAdc1JzZgItJE71D+g98cQTeuqpp7RgwQJ16dJF69ev19ixYzVt2jT9/ve/D2gfPDWbDDLqZgZPtAbqtqCO38bGrr76anPLLbf4tQ0fPtyMGjUq4H243W4jybjd7pD16+BBY9LTjYmJMSY21vuanu5tJ4MMMsKfEZkQANEUzPE7qGs1n3zyid555x2/tpdeeklpaWlKTk7W7bffrtLS0iBrr9pddNFF+uCDD/T1119Lkj777DN9/PHHuuqqq2rdprS0VB6Px28JtdxcqbBQqqiQysu9r4WF3nYyyCAj/BmRCQHgFEEVM1OmTPF74OSmTZs0btw4XX755frjH/+of/3rX8rJyQlZ5x544AGNHDlSZ511lurXr6/MzExNnDhRI0eOrHWbnJwcuVwu35Kamhqy/lQpKpIsy7/NsrztZJBBRvgzIhMCwCmCKmY2btyoyy67zPd+0aJFuuCCCzR37lxNmjRJ//3f/61//OMfIevc66+/roULF+rVV19VQUGBFixYoCeffFILFiyodZvs7Gy53W7fUlxcHLL+VElLk46daWSMt50MMsgIf0ZkQgA4RjDXr+Li4szOnTt97/v27Wsef/xx3/uioiLTpEmTYHZ5XG3btjXPPPOMX9vjjz9uOnfuHPA+mDNDBhl1L4M5M0DdF8zxO6hbs1u2bKmioiKlpqbqyJEjKigo0NSpU32fHzp0SPXr1w9ZofXTTz9Vu3MqJiZGlZWVIcs4GS6XlJ8f3hspyCCDjGiHAHCKoG7NvuOOO7Rp0ybNmDFDeXl5WrBggXbv3q0GDRpIkl555RXl5uYqPz8/JJ0bM2aMli9frhdeeEFdunTRhg0bdPvtt+uWW27RjBkzAtoHjzMAAMB5gjl+B3VmZtq0aRo+fLj69eunJk2aaMGCBb5CRpJefPFFDRw48OR6XYO//vWveuSRRzRhwgTt27dPKSkpuuOOO/Too4+GLAMAADjbSf3RPLfbrSZNmigmJsavff/+/WrSpIlfgRNtnJkBAMB5wnZmpoqrluvSSUlJJ7M7AACAk8YDjgAAgKNRzAAAAEejmAEAAI5GMQMAAByNYgYAADgaxQwAAHA0ihkAAOBoti9mzjzzTFmWVW256667ot01AABgAyf1R/MiKT8/XxUVFb73mzdv1oABA/Tb3/42ir0CAAB2YftipkWLFn7vp0+frl/96lfq169flHrk5XaH/4G9ZJDh1IzIhADA/zIOUlpaapo1a2aeeOKJgLdxu91GknG73SHrx8GDxqSnGxMTY0xsrPc1Pd3bTgYZp3tGZEIA1HXBHL9tP2fmaHl5eTp48KDGjBlT6zqlpaXyeDx+S6jl5kqFhVJFhVRe7n0tLPS2k0HG6Z4RmRAA+D+OKmb+/ve/a9CgQUpJSal1nZycHLlcLt+Smpoa8n4UFUmW5d9mWd52Msg43TMiEwIA/8cxxcyOHTu0fPly3XrrrcddLzs7W26327cUFxeHvC9paZIx/m3GeNvJION0z4hMCAAcJQKXvUJi8uTJplWrVqasrCyo7ZgzQwYZkc1gzgyAUAjm+G0Zc+x/QtlPZWWl0tLSNHLkSE2fPj2obT0ej1wul9xutxITE0PWp7py1wkZZHA3EwA7Cub47Yhi5t///reuuOIKbd26VZ06dQpq23AVMwAAIHyCOX7b/u/MSNLAgQPlgJoLAABEgWMmAAMAANSEYgYAADgaxQwAAHA0ihkAAOBoFDMAAMDRKGYAAICjUcwAAABHo5gBAACORjEDAAAczfbFzLfffqtRo0apWbNmatSokbp3765PP/002t0CAAA2YevHGRw4cEB9+/ZVVlaW3nnnHSUnJ+ubb77RGWecEe2u1ZkHApJx+mXwEEgAdY2tHzT5xz/+Uf/f//f/afXq1Se9j3A8aNLtlnr1kgoLJcuSjJE6dJDy80N3TCCDjHBkRCYEAE5dMMdvW19meuutt9SzZ0/99re/VXJysjIzMzV37tzjblNaWiqPx+O3hFpurvdYUFEhlZd7XwsLve1kkGHnjMiEAEBk2bqYKSws1OzZs5Wenq733ntP48eP1+9+9zu99NJLtW6Tk5Mjl8vlW1JTU0Per6Ii73/UHs2yvO1kkGHnjMiEAEBk2bqYqays1Hnnnac//elPyszM1B133KHbbrtNs2fPrnWb7Oxsud1u31JcXBzyfqWlec/OH80YbzsZZNg5IzIhABBhxsbatWtnxo0b59f23HPPmZSUlID34Xa7jSTjdrtD1q+DB41JTzcmJsaY2Fjva3q6t50MMuycEZkQADh1wRy/bX03U9++fbV161a/tq+//lrt27ePUo+8XC7vfMlw3hBCBhlhudEoIiEAEFm2vpspPz9fF154oaZOnaprr71W//nPf3Tbbbdpzpw5uvHGGwPaRzjuZgIAAOFVZ+5m6tWrl5YsWaLXXntNXbt21eOPP67c3NyACxkAAFD32frMTChwZgYAAOepM2dmAAAAToRiBgAAOBrFDAAAcDSKGQAA4GgUMwAAwNEoZgAAgKNRzAAAAEejmAEAAI5GMQMAABzN1sXMlClTZFmW39KqVatodwsAANiIrZ+aLUldunTR8uXLfe9jYmKi2Jv/43aH/8HDZJx+GZEJAYC6xfbFTGxsrO3OxrjdUq9eUmGhZFmSMdIrr0j5+aE77pBx+mVEJgQA6h5bX2aSpP/5n/9RSkqK0tLSdP3116uwsPC465eWlsrj8fgtoZab6z3eVFRI5eXe18JCbzsZZNg7BADqHlsXMxdccIFeeuklvffee5o7d6727t2rCy+8UD/++GOt2+Tk5MjlcvmW1NTUkPerqMj7H85HsyxvOxlk2DsEAOoeWxczgwYN0ogRI3Tuuefq8ssv17JlyyRJCxYsqHWb7Oxsud1u31JcXBzyfqWlea8AHM0YbzsZZNg7BADqHsuYY//1tLcBAwaoY8eOmj17dkDrezweuVwuud1uJSYmhqQPNU1t6NAh/HM0yKjbGZEJAQBnCOb4bfsJwEcrLS3Vli1bdPHFF0e1Hy6X9/gSzptOyDj9MiITAgB1j63PzNx3330aPHiw2rVrp3379mnatGn66KOPtGnTJrVv3z6gfYTjzAwAAAivOnNmZteuXRo5cqR++OEHtWjRQr1799a6desCLmQAAEDdZ+tiZtGiRdHuAgAAsDlb380EAABwIhQzAADA0ShmAACAo1HMAAAAR6OYAQAAjkYxAwAAHI1iBgAAOBrFDAAAcDSKGQAA4GiOKmZycnJkWZYmTpwY7a4AAACbsPXjDI6Wn5+vOXPmqFu3btHuiiTJ7Q7/w43JsFdGZEIAAMFyRDFz+PBh3XjjjZo7d66mTZsW7e7I7ZZ69ZIKCyXLkoyRXnlFys8P3bGNDHtlRCYEAHAyHHGZ6a677tLVV1+tyy+//ITrlpaWyuPx+C2hlpvrPaZVVEjl5d7XwkJvOxl1MyMyIQCAk2H7MzOLFi1SQUGB8vPzA1o/JydHU6dODWufioq8/3F+NMvytpNRNzMiEwIAOBm2PjNTXFys3//+91q4cKEaNmwY0DbZ2dlyu92+pbi4OOT9SkvzXmU4mjHedjLqZkZkQgAAJ8My5th/oe0jLy9Pv/71rxUTE+Nrq6iokGVZqlevnkpLS/0+q4nH45HL5ZLb7VZiYmJI+lXT9IkOHcI/D4SM6GVEJgQAUCWY47eti5lDhw5px44dfm1jx47VWWedpQceeEBdu3Y94T7CUcxIdecOHTLsFgIAkOpQMVOT/v37q3v37soNcOJluIoZAAAQPsEcv209ZwYAAOBEbH8307FWrlwZ7S4AAAAb4cwMAABwNIoZAADgaBQzAADA0ShmAACAo1HMAAAAR6OYAQAAjkYxAwAAHI1iBgAAOJqti5nZs2erW7duSkxMVGJiovr06aN33nkn2t0CAAA2Yutipm3btpo+fbrWr1+v9evX69JLL9XQoUP1xRdfRLtrAADAJhz3oMmkpCT9+c9/1rhx4wJan6dmnx4ZPNEaAOqWYI7fjnk2U0VFhd544w2VlJSoT58+Ue2L2y316iUVFkqWJRkjvfKKlJ8fuuMnGXYLAQDYla0vM0nSpk2b1KRJE8XFxWn8+PFasmSJzjnnnFrXLy0tlcfj8VtCLTfXe9ysqJDKy72vhYXedjIinxGZEACAXdm+mOncubM2btyodevW6c4779To0aP15Zdf1rp+Tk6OXC6Xb0lNTQ15n4qKvCcAjmZZ3nYyIp8RmRAAgF3Zvphp0KCBOnbsqJ49eyonJ0cZGRl6+umna10/OztbbrfbtxQXF4e8T2lp3isZRzPG205G5DMiEwIAsCvHTQC+7LLLlJqaqvnz5we0fjgmANc0RaNDh/DPNSEjmiEAgEiqMxOAH3zwQQ0aNEipqak6dOiQFi1apJUrV+rdd9+Nar9cLu9xMpw3z5BhtxAAgF3Z+szMuHHj9MEHH2jPnj1yuVzq1q2bHnjgAQ0YMCDgfYTr1mwAABA+debMzN///vdodwEAANic7ScAAwAAHA/FDAAAcDSKGQAA4GgUMwAAwNEoZgAAgKNRzAAAAEejmAEAAI5GMQMAAByNYgYAADiarYuZnJwc9erVSwkJCUpOTtawYcO0devWaHcLAADYiK0fZ/DRRx/prrvuUq9evVReXq6HHnpIAwcO1JdffqnGjRtHtW9ud/ifa1hXMiITAgA4Xdn6QZPH+v7775WcnKyPPvpIl1xySUDbhONBk2631KuXVFgoWZZkjNShg/fBzaE6RteVjMiEAADqmmCO37a+zHQst9stSUpKSqp1ndLSUnk8Hr8l1HJzvcfmigqpvNz7WljobScjGiEAgNOZY4oZY4wmTZqkiy66SF27dq11vZycHLlcLt+Smpoa8r4UFXlPMhzNsrztZEQjBABwOnNMMXP33Xfr888/12uvvXbc9bKzs+V2u31LcXFxyPuSlua9WnI0Y7ztZEQjBABwOnPEnJl77rlHeXl5WrVqldKCPAgyZya6GcyZAQCcjGCO37YuZowxuueee7RkyRKtXLlS6enpQe8jHMWMVHfuNOJuJgCAHdWZYmbChAl69dVX9c9//lOdO3f2tbtcLsXHxwe0j3AVMwAAIHzqTDFjHTtx9H/NmzdPY8aMCWgfFDMAADhPMMdvW//RPBvXWQAAwCYcczcTAABATShmAACAo1HMAAAAR6OYAQAAjkYxAwAAHI1iBgAAOBrFDAAAcDSKGQAA4GgUMwAAwNFsX8ysWrVKgwcPVkpKiizLUl5eXrS7BAAAbMTWjzOQpJKSEmVkZGjs2LEaMWJEtLvjwxOtAQCwB9sXM4MGDdKgQYOi3Q0/brfUq5dUWChZlmSM9MorUn5+6OqASGREJgQAgPCy/WWmYJWWlsrj8fgtoZab6z3+V1RI5eXe18JCb7uTMiITAgBAeNW5YiYnJ0cul8u3pKamhjyjqMh7IuNoluVtd1JGZEIAAAivOlfMZGdny+12+5bi4uKQZ6Slea/IHM0Yb7uTMiITAgBAeNW5YiYuLk6JiYl+S6hNnCh16CDFxEixsd7XDh287U7KiEwIAADhZfsJwHbkcnnnyIbzJqBIZEQmBACA8LKMOfY6g70cPnxY27ZtkyRlZmZq1qxZysrKUlJSktq1a3fC7T0ej1wul9xud1jO0gAAgNAL5vht+zMz69evV1ZWlu/9pEmTJEmjR4/W/Pnzo9QrAABgF7YvZvr37y+bnzwCAABRVOcmAAMAgNMLxQwAAHA0ihkAAOBoFDMAAMDRKGYAAICjUcwAAABHo5gBAACORjEDAAAcjWIGAAA4miOKmeeee05paWlq2LChevToodWrV0e7SwAAwCZsX8y8/vrrmjhxoh566CFt2LBBF198sQYNGqSdO3dGtV/unW6tzJqqjzuO0cqsqXLvdIchxC1NnSqNGeN9dYchAwAAh7P9U7MvuOACnXfeeZo9e7av7eyzz9awYcOUk5Nzwu3D8dRs90639nfspdSyQhlZsmRUXL+Dkrbly9XOFZIMud1Sr15SYaFkWZIxUocOUn6+5ApRBgAANhXM8dvWZ2aOHDmiTz/9VAMHDvRrHzhwoNasWVPjNqWlpfJ4PH5LqG0YnavUskLFqkL1Va5YVSi1rFAbRueGLiQ311vIVFRI5eXe18JCbzsAAPCxdTHzww8/qKKiQi1btvRrb9mypfbu3VvjNjk5OXK5XL4lNTU15P2KLS6SkeXXZmQptrgodCFFRd4zMkezLG87AADwsXUxU8U65qBujKnWViU7O1tut9u3FBcXh7w/5alpsuR/dc6SUXlqWuhC0tK8l5aOZoy3HQAA+Ni6mGnevLliYmKqnYXZt29ftbM1VeLi4pSYmOi3hFrmgokqrt9B5YpRmWJVrhgV1++gzAUTQxcycaJ3jkxMjBQb633t0MHbDgAAfGKj3YHjadCggXr06KH3339fv/71r33t77//voYOHRq1frnauaRt+fp4dK5ii4tUnpqmzAUTQzf5V/JO8s3P986RKSrynpGZOJHJvwAAHMP2dzO9/vrruummm/T888+rT58+mjNnjubOnasvvvhC7du3P+H24bibCQAAhFcwx29bn5mRpOuuu04//vijHnvsMe3Zs0ddu3bV22+/HVAhAwAA6j7bn5k5VZyZAQDAeerM35kBAAA4EYoZAADgaBQzAADA0ShmAACAo1HMAAAAR6OYAQAAjkYxAwAAHI1iBgAAOBrFDAAAcDTbP87gVFX9gWOPxxPlngAAgEBVHbcDeVBBnS9mDh06JElKTU2Nck8AAECwDh06JJfLddx16vyzmSorK7V7924lJCTIsqxodydoHo9HqampKi4udvSzpRiHvTAOe2Ec9sI47MEYo0OHDiklJUX16h1/VkydPzNTr149tW3bNtrdOGWJiYmO/D/jsRiHvTAOe2Ec9sI4ou9EZ2SqMAEYAAA4GsUMAABwNIoZm4uLi9PkyZMVFxcX7a6cEsZhL4zDXhiHvTAO56nzE4ABAEDdxpkZAADgaBQzAADA0ShmAACAo1HMAAAAR6OYCbOcnBz16tVLCQkJSk5O1rBhw7R161a/dYwxmjJlilJSUhQfH6/+/fvriy++8FuntLRU99xzj5o3b67GjRtryJAh2rVrl+/z7du3a9y4cUpLS1N8fLx+9atfafLkyTpy5IijxnHsut27d5dlWdq4caMjx7Fs2TJdcMEFio+PV/PmzTV8+HDHjePrr7/W0KFD1bx5cyUmJqpv37768MMPbTWOOXPmqH///kpMTJRlWTp48GC1rAMHDuimm26Sy+WSy+XSTTfdVON6dh6HU77ngfw+qoTjex6Nsdj9ux7IOML5XQ87g7C64oorzLx588zmzZvNxo0bzdVXX23atWtnDh8+7Ftn+vTpJiEhwfy///f/zKZNm8x1111nWrdubTwej2+d8ePHmzZt2pj333/fFBQUmKysLJORkWHKy8uNMca88847ZsyYMea9994z33zzjfnnP/9pkpOTzb333uuocRztd7/7nRk0aJCRZDZs2OC4cbz55pumadOmZvbs2Wbr1q3mq6++Mm+88YbjxtGxY0dz1VVXmc8++8x8/fXXZsKECaZRo0Zmz549thnHU089ZXJyckxOTo6RZA4cOFAt68orrzRdu3Y1a9asMWvWrDFdu3Y111xzzSmPIZLjcMr3PJDfR5VwfM8jPRYnfNcDGUc4v+vhRjETYfv27TOSzEcffWSMMaaystK0atXKTJ8+3bfOL7/8Ylwul3n++eeNMcYcPHjQ1K9f3yxatMi3zrfffmvq1atn3n333VqzZs6cadLS0hw5jrffftucddZZ5osvvgj5P3KRGEdZWZlp06aN+dvf/haWfkdqHN9//72RZFatWuVbx+PxGElm+fLlthjH0T788MMa/6H+8ssvjSSzbt06X9vatWuNJPPVV185Zhw1sdv3/GgnGkekvufGhG8sTviuH622cUT6ux5qXGaKMLfbLUlKSkqSJBUVFWnv3r0aOHCgb524uDj169dPa9askSR9+umnKisr81snJSVFXbt29a1TW1ZVTqiFcxzfffedbrvtNr388stq1KhRWPof7nEUFBTo22+/Vb169ZSZmanWrVtr0KBB1U792n0czZo109lnn62XXnpJJSUlKi8v1wsvvKCWLVuqR48ethhHINauXSuXy6ULLrjA19a7d2+5XK6g9hOocI2jtiw7fc8DFcnvuRS+sTjhux6ISH/XQ41iJoKMMZo0aZIuuugide3aVZK0d+9eSVLLli391m3ZsqXvs71796pBgwZq2rRpresc65tvvtFf//pXjR8/PtTDCOs4jDEaM2aMxo8fr549e4a875EaR2FhoSRpypQpevjhh7V06VI1bdpU/fr10/79+x0zDsuy9P7772vDhg1KSEhQw4YN9dRTT+ndd9/VGWecYYtxBGLv3r1KTk6u1p6cnBzUfgIRznEcy47f80D3HanveVVeuMbihO96ICL5XQ+HOv/UbDu5++679fnnn+vjjz+u9pllWX7vjTHV2o5V2zq7d+/WlVdeqd/+9re69dZbT63TNQjnOP7617/K4/EoOzs7dB2uRTjHUVlZKUl66KGHNGLECEnSvHnz1LZtW73xxhu64447QjEESeEdhzFGEyZMUHJyslavXq34+Hj97W9/0zXXXKP8/Hy1bt3atuM40T5Odj8nEu5xVHHa9/xokfyeS+Edi5O/68euH6nvejhwZiZC7rnnHr311lv68MMP1bZtW197q1atJKlaBb1v3z5fpd2qVSsdOXJEBw4cqHWdKrt371ZWVpb69OmjOXPmOG4cK1as0Lp16xQXF6fY2Fh17NhRktSzZ0+NHj3aMeOo+uKfc845vs/j4uLUoUMH7dy50zHjWLFihZYuXapFixapb9++Ou+88/Tcc88pPj5eCxYssMU4AtGqVSt999131dq///77oPZzIuEeRxU7f88DEanvuRT+sTjhux6ISH3XwyZCc3NOW5WVleauu+4yKSkp5uuvv67x81atWpkZM2b42kpLS2ucqPn666/71tm9e3e1ibO7du0y6enp5vrrr6/x7iAnjGPHjh1m06ZNvuW9994zksybb75piouLHTMOt9tt4uLi/CYFHjlyxCQnJ5sXXnjBMeN46623TL169cyhQ4f89t+pUyfzxBNP2GIcRzvRBOBPPvnE17Zu3bqQTQCO1DiMsf/3PJBxhPt7HsmxOOG7Hsg4wv1dDzeKmTC78847jcvlMitXrjR79uzxLT/99JNvnenTpxuXy2UWL15sNm3aZEaOHFnjLbRt27Y1y5cvNwUFBebSSy/1u4X222+/NR07djSXXnqp2bVrl1+Wk8ZxrKKiopDe5RDJcfz+9783bdq0Me+995756quvzLhx40xycrLZv3+/Y8bx/fffm2bNmpnhw4ebjRs3mq1bt5r77rvP1K9f32zcuNE249izZ4/ZsGGDmTt3ru+OjA0bNpgff/zRt86VV15punXrZtauXWvWrl1rzj333JDdmh2pcTjlex7I7+Noof6eR3osTviun2gc4f6uhxvFTJhJqnGZN2+eb53KykozefJk06pVKxMXF2cuueQSs2nTJr/9/Pzzz+buu+82SUlJJj4+3lxzzTVm586dvs/nzZtXa5aTxnGsUP8jF8lxHDlyxNx7770mOTnZJCQkmMsvv9xs3rzZcePIz883AwcONElJSSYhIcH07t3bvP3227Yax+TJk0+4nx9//NHceOONJiEhwSQkJJgbb7wxoFuf7TQOp3zPA/l9HC0cxUwkx+KE73og4wjndz3cLGOMqfH6EwAAgAMwARgAADgaxQwAAHA0ihkAAOBoFDMAAMDRKGYAAICjUcwAAABHo5gBAACORjEDwHGmTJmi7t27n9I+tm/fLsuytHHjxpD0CUD0UMwACKsxY8bIsixZlqX69eurQ4cOuu+++1RSUnLS+7zvvvv0wQcfhLCXAJwsNtodAFD3XXnllZo3b57Kysq0evVq3XrrrSopKdHs2bOD2o8xRhUVFWrSpImaNGkSpt4CcBrOzAAIu7i4OLVq1Uqpqam64YYbdOONNyovL0/GGM2cOVMdOnRQfHy8MjIy9Oabb/q2W7lypSzL0nvvvaeePXsqLi5Oq1evrnaZqbKyUo899pjatm2ruLg4de/eXe+++65fH/7zn/8oMzNTDRs2VM+ePbVhwwa/zw8cOKAbb7xRLVq0UHx8vNLT0zVv3ryw/lwAhAZnZgBEXHx8vMrKyvTwww9r8eLFmj17ttLT07Vq1SqNGjVKLVq0UL9+/Xzr/+EPf9CTTz6pDh066IwzztBHH33kt7+nn35af/nLX/TCCy8oMzNTL774ooYMGaIvvvhC6enpKikp0TXXXKNLL71UCxcuVFFRkX7/+9/77eORRx7Rl19+qXfeeUfNmzfXtm3b9PPPP0fk5wHg1FDMAIio//znP3r11VeVlZWlWbNmacWKFerTp48kqUOHDvr444/1wgsv+BUzjz32mAYMGFDrPp988kk98MADuv766yVJM2bM0Icffqjc3Fw9++yzeuWVV1RRUaEXX3xRjRo1UpcuXbRr1y7deeedvn3s3LlTmZmZ6tmzpyTpzDPPDMPoAYQDxQyAsFu6dKmaNGmi8vJylZWVaejQobrvvvv05ptvVitSjhw5oszMTL+2qgKjJh6PR7t371bfvn392vv27avPPvtMkrRlyxZlZGSoUaNGvs+rCqgqd955p0aMGKGCggINHDhQw4YN04UXXnhS4wUQWRQzAMIuKytLs2fPVv369ZWSkqL69evrk08+kSQtW7ZMbdq08Vs/Li7O733jxo1PmGFZlt97Y4yvzRhzwu0HDRqkHTt2aNmyZVq+fLkuu+wy3XXXXXryySdPuC2A6GICMICwa9y4sTp27Kj27durfv36kqRzzjlHcXFx2rlzpzp27Oi3pKamBrzvxMREpaSk6OOPP/ZrX7Nmjc4++2xf1meffeY3B2bdunXV9tWiRQuNGTNGCxcuVG5urubMmXMywwUQYZyZARAVCQkJuu+++/Rf//Vfqqys1EUXXSSPx6M1a9aoSZMmGj16dMD7uv/++zV58mT96le/Uvfu3TVv3jxt3LhRr7zyiiTphhtu0EMPPaRx48bp4Ycf1vbt26udcXn00UfVo0cPdenSRaWlpVq6dKmvGAJgbxQzAKLm8ccfV3JysnJyclRYWKgzzjhD5513nh588MGg9vO73/1OHo9H9957r/bt26dzzjlHb731ltLT0yVJTZo00b/+9S+NHz9emZmZOuecczRjxgyNGDHCt48GDRooOztb27dvV3x8vC6++GItWrQopOMFEB6WCeRiMgAAgE0xZwYAADgaxQwAAHA0ihkAAOBoFDMAAMDRKGYAAICjUcwAAABHo5gBAACORjEDAAAcjWIGAAA4GsUMAABwNIoZAADgaBQzAADA0f5/Kmh1U5uRpOIAAAAASUVORK5CYII=",
      "text/plain": [
       "<Figure size 640x480 with 1 Axes>"
      ]
     },
     "metadata": {},
     "output_type": "display_data"
    }
   ],
   "source": [
    "from sklearn.impute import KNNImputer\n",
    "from panelsplit.plot import plot_splits\n",
    "from panelsplit.application import cross_val_fit_predict\n",
    "\n",
    "n_splits = df.date.max() - df.date.min()\n",
    "\n",
    "# converting the date column to datetime allows for a nice looking plot.\n",
    "# include_first_train_in_test determines whether to include the first split's training set in its test set.\n",
    "panel_split = PanelSplit(\n",
    "    periods=pd.to_datetime(df.date, format=\"%Y\"),\n",
    "    n_splits=n_splits,\n",
    "    gap=0,\n",
    "    test_size=1,\n",
    "    include_first_train_in_test=True,\n",
    ")\n",
    "\n",
    "plot_splits(panel_split, show=True)\n",
    "\n",
    "df[features], fitted_imputers = cross_val_fit_predict(\n",
    "    estimator=KNNImputer(), X=df[features], y=None, method=\"transform\", cv=panel_split\n",
    ")"
   ]
  },
  {
   "cell_type": "markdown",
   "metadata": {},
   "source": [
    "Now that all observations have all features, we can determine the best set of hyper-parameters to use.\n",
    "\n",
    "#### Hyper-parameter search\n",
    "\n",
    "Since PanelSplit is compatible with sklearn, we can use any sklearn hyper-parameter optimizer has takes cv as an argument.\n",
    "\n",
    "Let's say that our validation period is 2010-2015 and our test period is 2016-2020.\n"
   ]
  },
  {
   "cell_type": "code",
   "execution_count": 46,
   "metadata": {},
   "outputs": [
    {
     "data": {
      "image/png": "iVBORw0KGgoAAAANSUhEUgAAAioAAAHFCAYAAADcytJ5AAAAOnRFWHRTb2Z0d2FyZQBNYXRwbG90bGliIHZlcnNpb24zLjEwLjMsIGh0dHBzOi8vbWF0cGxvdGxpYi5vcmcvZiW1igAAAAlwSFlzAAAPYQAAD2EBqD+naQAAL71JREFUeJzt3XlwVHW+/vGnCUkTSNKsYUvAIHFBZBEUIsoiy4CiUOgdFUVQ1MumIuKCy4CoN0AxM3HmKgqOuKCCeEEREEsFFIugKKsLOGPCJqAOSwcRQki+vz/yS5dNgnSHdOeT4f2q6krl26fPec432P3Y55xuj3POCQAAwKBqlR0AAADgZCgqAADALIoKAAAwi6ICAADMoqgAAACzKCoAAMAsigoAADCLogIAAMyiqAAAALMoKsBp2LRpk2699ValpaWpRo0aSkhI0EUXXaRp06Zp//79lR2v0px11lkaNmxY4Pdt27bJ4/HopZdeOuVjJ02aJI/HU67tvv7668rKyirzPo/Ho0mTJpVrvZacuB8rV66Ux+PRypUrA2NLly79j9hXQJKqV3YAoKqaNWuWRo0apXPPPVf333+/WrVqpYKCAn3xxRd67rnnlJ2drYULF1Z2TBMaN26s7OxsnX322RHdzuuvv66vvvpKY8eOLXVfdna2UlJSIrr9ynDRRRcpOztbrVq1CowtXbpUzzzzDGUF/xEoKkA5ZGdna+TIkerdu7fefvtteb3ewH29e/fWfffdp2XLlv3uOo4cOaL4+PhIRzXB6/Wqc+fOlZqhsrcfKUlJSf+x+wZIHPoByuV//ud/5PF4NHPmzKCSUiIuLk7XXHNN4PezzjpL/fv314IFC9S+fXvVqFFDjz/+uCTpq6++0oABA1SnTh3VqFFD7dq108svvxy0vqKiIj355JM699xzFR8fr9q1a6tNmzZ6+umnA8v8/PPPuvPOO5Wamiqv16sGDRqoS5cu+vDDD0+6HwUFBUpOTtaQIUNK3Xfw4EHFx8dr3LhxkqSjR4/qvvvuU7t27eTz+VS3bl1lZGTonXfeOeV8nezQz5IlS9SuXTt5vV6lpaVp+vTpZT7+mWeeUdeuXZWcnKxatWrpwgsv1LRp01RQUBBYpnv37lqyZIm2b98uj8cTuJUo69BPKHNfcmjljTfe0COPPKImTZooKSlJvXr10tatW0+576H8Xbp3767WrVtr1apV6ty5s+Lj49W0aVM99thjKiws/N31n3joZ9iwYXrmmWcC+1xy27ZtmyRp/vz56tSpk3w+n2rWrKkWLVrotttuO+V+AJWFd1SAMBUWFmr58uXq0KGDUlNTQ37cunXr9O233+rRRx9VWlqaatWqpa1bt+rSSy9VcnKy/va3v6levXqaM2eOhg0bph9//FEPPPCAJGnatGmaNGmSHn30UXXt2lUFBQXasmWLDh48GFj/kCFDtG7dOj311FM655xzdPDgQa1bt0779u07aabY2FjdfPPNeu655/TMM88oKSkpcN8bb7yho0eP6tZbb5Uk5efna//+/Ro/fryaNm2qY8eO6cMPP9SgQYM0e/Zs3XLLLWHN40cffaQBAwYoIyNDc+fOVWFhoaZNm6Yff/yx1LLff/+9Bg8erLS0NMXFxWnjxo166qmntGXLFr344ouSpGeffVZ33nmnvv/++5AOuYU69yUefvhhdenSRS+88ILy8vL04IMP6uqrr9a3336rmJiYk24n1L/L3r17dcMNN+ihhx7S5MmTtWTJEj355JM6cOCA/vd//zeUKZUkPfbYYzp8+LDeeustZWdnB8ZLDr9df/31uv766zVp0iTVqFFD27dv1/Lly0NePxB1DkBY9u7d6yS5G264IeTHNG/e3MXExLitW7cGjd9www3O6/W6HTt2BI3369fP1axZ0x08eNA551z//v1du3btfncbCQkJbuzYsSFnKrFp0yYnyc2cOTNo/JJLLnEdOnQ46eOOHz/uCgoK3PDhw1379u2D7mvevLkbOnRo4Pfc3Fwnyc2ePTsw1qlTJ9ekSRN35MiRwFheXp6rW7eu+72npsLCQldQUOBeeeUVFxMT4/bv3x+476qrrnLNmzcv83GS3MSJEwO/hzr3K1ascJLclVdeGbTcm2++6SS57Ozsk2Z1LrS/S7du3Zwk98477wSN33HHHa5atWpu+/btJ92PknwrVqwIjI0ePbrMOZw+fbqTFNg3oCrg0A8QJW3atNE555wTNLZ8+XL17Nmz1Dszw4YN06+//hr4P+JLLrlEGzdu1KhRo/T+++8rLy+v1PovueQSvfTSS3ryySe1Zs2aoMMikuSc0/Hjx4NuknThhReqQ4cOmj17dmDZb7/9Vp9//nmpQwLz589Xly5dlJCQoOrVqys2Nlb/+Mc/9O2334Y1F4cPH9batWs1aNAg1ahRIzCemJioq6++utTy69ev1zXXXKN69eopJiZGsbGxuuWWW1RYWKjvvvsurG2XCHXuS/z2UJ5U/PeUpO3bt//udk71dymRmJhYahuDBw9WUVGRPvnkk5D26VQuvvhiSdIf//hHvfnmm/rhhx8qZL1AJFFUgDDVr19fNWvWVG5ubliPa9y4camxffv2lTnepEmTwP2SNGHCBE2fPl1r1qxRv379VK9ePfXs2VNffPFF4DHz5s3T0KFD9cILLygjI0N169bVLbfcor1790qSXn75ZcXGxgbdStx2223Kzs7Wli1bJEmzZ8+W1+vVjTfeGFhmwYIF+uMf/6imTZtqzpw5ys7O1tq1a3Xbbbfp6NGjYc3FgQMHVFRUpEaNGpW678SxHTt26PLLL9cPP/ygp59+WqtWrdLatWsD52EcOXIkrG2XCHXuS9SrVy/o95Jzk061/VP9XUo0bNiw1GNL5uL3Dt+Fo2vXrnr77bd1/Phx3XLLLUpJSVHr1q31xhtvVMj6gUigqABhiomJUc+ePfXll19q165dIT+urM8GqVevnvbs2VNqfPfu3ZKKS5EkVa9eXePGjdO6deu0f/9+vfHGG9q5c6f+8Ic/6Ndffw0sm5WVpW3btmn79u3KzMzUggULAp9ncvXVV2vt2rVBtxI33nijvF6vXnrpJRUWFurVV1/VwIEDVadOncAyc+bMUVpamubNm6eBAweqc+fO6tixo/Lz80OegxJ16tSRx+Mp9WItqdTY22+/rcOHD2vBggW6+eabddlll6ljx46Ki4sLe7u/Fercn65T/V1KlHVuTslcnFiSTseAAQP00Ucfye/3a+XKlUpJSdHgwYNLvYMEWEFRAcphwoQJcs7pjjvu0LFjx0rdX1BQoHffffeU6+nZs6eWL18eeHEs8corr6hmzZplXnZau3ZtXXfddRo9erT2798fuJrjt5o1a6YxY8aod+/eWrdunaTiF7uOHTsG3UrUqVNHAwcO1CuvvKLFixdr7969pQ77eDwexcXFBRWuvXv3hnTVz4lq1aqlSy65RAsWLAh6N+bQoUOl5q1ke7+9uso5p1mzZpVar9frDfkdlvLM/ekq6+9S4tChQ1q0aFHQ2Ouvv65q1aqpa9euYW0nlHd7vF6vunXrpqlTp0oqPrwGWMRVP0A5ZGRkaMaMGRo1apQ6dOigkSNH6oILLlBBQYHWr1+vmTNnqnXr1mWeb/FbEydO1OLFi9WjRw/96U9/Ut26dfXaa69pyZIlmjZtmnw+n6Tid0Nat26tjh07qkGDBtq+fbuysrLUvHlzpaeny+/3q0ePHho8eLDOO+88JSYmau3atVq2bJkGDRoU0j7ddtttmjdvnsaMGaOUlBT16tUr6P6Sy6tHjRql6667Tjt37tQTTzyhxo0b65///GfYc/jEE0+ob9++gc+dKSws1NSpU1WrVq2gT/Xt3bu34uLidOONN+qBBx7Q0aNHNWPGDB04cKDUOi+88EItWLBAM2bMUIcOHVStWrWgQvZboc796Qjn71KvXj2NHDlSO3bs0DnnnKOlS5dq1qxZGjlypJo1axbWdi+88EJJ0tSpU9WvXz/FxMSoTZs2evLJJ7Vr1y717NlTKSkpOnjwoJ5++mnFxsaqW7dup72/QERU8sm8QJW2YcMGN3ToUNesWTMXFxfnatWq5dq3b+/+9Kc/uZ9++imwXPPmzd1VV11V5jo2b97srr76aufz+VxcXJxr27Zt0NUxzjn35z//2V166aWufv36Li4uzjVr1swNHz7cbdu2zTnn3NGjR92IESNcmzZtXFJSkouPj3fnnnuumzhxojt8+HBI+1JYWOhSU1OdJPfII4+UucyUKVPcWWed5bxerzv//PPdrFmz3MSJE0tdYRLKVT/OObdo0SLXpk2bwD5NmTKlzPW9++67rm3btq5GjRquadOm7v7773fvvfdeqatd9u/f76677jpXu3Zt5/F4gtajE66WcS60uS+5qmb+/PlB4yfbp98K9e/SrVs3d8EFF7iVK1e6jh07Oq/X6xo3buwefvhhV1BQELTOE/ejrKt+8vPz3e233+4aNGgQmIfc3Fy3ePFi169fP9e0aVMXFxfnkpOT3ZVXXulWrVp10n0AKpvHOecqpyIBAKTiD3z797//ra+++qqyowDmcI4KAAAwi6ICAADM4tAPAAAwi3dUAACAWRQVAABgFkUFAACYVaU/8K2oqEi7d+9WYmJimR9PDgAA7HHO6dChQ2rSpImqVfv990yqdFHZvXt3qW8+BQAAVcPOnTuVkpLyu8tU6aKSmJgoqXhHk5KSKjkNAAAIRV5enlJTUwOv47+nSheVksM9SUlJFBUAAKqYUE7b4GRaAABgFkUFAACYRVEBAABmUVQAAIBZFBUAAGAWRQUAAJhFUQEAAGZRVAAAgFkUFQAAYBZFBQAAmGWmqGRmZsrj8Wjs2LGVHQUAABhh4rt+1q5dq5kzZ6pNmzaVHUWS5PdLWVlSbq6UliaNHSv5fGduDrLYzkEW2znIYj+LlRzWspgJ4yrZoUOHXHp6uvvggw9ct27d3D333BPyY/1+v5Pk/H5/heU5eNC59HTnYmKcq169+Gd6evF4NFnJQRbbOchiOwdZ7GexksNalkiHCef1u9IP/YwePVpXXXWVevXqdcpl8/PzlZeXF3SraFlZUk6OVFgoHT9e/DMnp3g8mqzkIIvtHGSxnYMs9rNYyWEti6UwlXroZ+7cuVq3bp3Wrl0b0vKZmZl6/PHHI5opN1c68VunPZ7i8WiykoMstnOQxXYOstjPYiWHtSyWwlTaOyo7d+7UPffcozlz5qhGjRohPWbChAny+/2B286dOys8V1qa5FzwmHPF49FkJQdZbOcgi+0cZLGfxUoOa1lMhamQg03lsHDhQifJxcTEBG6SnMfjcTExMe748eOnXAfnqJCFvw9ZLOcgi/0sVnJYy2LpHBWPcydWpug4dOiQtm/fHjR266236rzzztODDz6o1q1bn3IdeXl58vl88vv9SkpKqrBsVk50tpKDLLZzkMV2DrLYz2Ilh7UskQwTzut3pRWVsnTv3l3t2rVTVogn60SqqAAAgMgJ5/W70q/6AQAAOBkTH/hWYuXKlZUdAQAAGMI7KgAAwCyKCgAAMIuiAgAAzKKoAAAAsygqAADALIoKAAAwi6ICAADMoqgAAACzKCoAAMAsigoAADCLogIAAMyiqAAAALMoKgAAwCyKCgAAMIuiAgAAzKKoAAAAsygqAADALIoKAAAwi6ICAADMoqgAAACzKCoAAMAsigoAADCLogIAAMyiqAAAALMoKgAAwCyKCgAAMIuiAgAAzKKoAAAAsygqAADALIoKAAAwi6ICAADMoqgAAACzKCoAAMAsigoAADCLogIAAMyiqAAAALMoKgAAwCyKCgAAMIuiAgAAzKKoAAAAsygqAADALIoKAAAwi6ICAADMoqgAAACzKCoAAMAsigoAADCLogIAAMyiqAAAALMoKgAAwCyKCgAAMIuiAgAAzKKoAAAAsygqAADALIoKAAAwi6ICAADMoqgAAACzKCoAAMAsigoAADCLogIAAMyiqAAAALMoKgAAwCyKCgAAMIuiAgAAzKKoAAAAsygqAADALIoKAAAwi6ICAADMoqgAAACzKCoAAMAsigoAADCLogIAAMyiqAAAALMoKgAAwKxKLSozZsxQmzZtlJSUpKSkJGVkZOi9996rzEgAAMCQ6pW58ZSUFE2ZMkUtW7aUJL388ssaMGCA1q9frwsuuKDScvn9UlaWlJsrpaVJY8dKPt+Zm4MstnOQxXYOstjPYiWHvTBGOGPq1KnjXnjhhZCW9fv9TpLz+/0Vtv2DB51LT3cuJsa56tWLf6anF49Hk5UcZLGdgyy2c5DFfhYrOeyFiaxwXr/NnKNSWFiouXPn6vDhw8rIyChzmfz8fOXl5QXdKlpWlpSTIxUWSsePF//MySkejyYrOchiOwdZbOcgi/0sVnLYC2NHpReVzZs3KyEhQV6vVyNGjNDChQvVqlWrMpfNzMyUz+cL3FJTUys8T26u5PEEj3k8xePRZCUHWWznIIvtHGSxn8VKDnth7Kj0onLuuedqw4YNWrNmjUaOHKmhQ4fqm2++KXPZCRMmyO/3B247d+6s8DxpaZJzwWPOFY9Hk5UcZLGdgyy2c5DFfhYrOeyFMSQKh6LC0rNnT3fnnXeGtCznqJCFvw9ZLOcgi/0sVnLYCxNZ4bx+e5w7sb5Vrp49eyo1NVUvvfTSKZfNy8uTz+eT3+9XUlJShWWwctK1lRxksZ2DLLZzkMV+Fis57IWJnHBevyu1qDz88MPq16+fUlNTdejQIc2dO1dTpkzRsmXL1Lt371M+PlJFBQAARE44r9+V+jkqP/74o4YMGaI9e/bI5/OpTZs2IZcUAADwn69Si8o//vGPytw8AAAwrtKv+gEAADgZigoAADCLogIAAMyiqAAAALMoKgAAwCyKCgAAMIuiAgAAzKKoAAAAsygqAADALIoKAAAwi6ICAADMoqgAAACzKCoAAMAsigoAADCLogIAAMyiqAAAALMoKgAAwCyKCgAAMIuiAgAAzKKoAAAAsygqAADALIoKAAAwi6ICAADMoqgAAACzKCoAAMAsigoAADCLogIAAMyiqAAAALMoKgAAwCyKCgAAMIuiAgAAzKKoAAAAsygqAADALIoKAAAwi6ICAADMoqgAAACzKCoAAMAsigoAADCLogIAAMyiqAAAALMoKgAAwCyKCgAAMIuiAgAAzKKoAAAAsygqAADALIoKAAAwi6ICAADMoqgAAACzKCoAAMAsigoAADCLogIAAMyiqAAAALMoKgAAwCyKCgAAMIuiAgAAzKKoAAAAsygqAADALIoKAAAwi6ICAADMoqgAAACzKCoAAMAsigoAADCLogIAAMyiqAAAALPKVVQmT56sX3/9tdT4kSNHNHny5NMOBQAAIEke55wL90ExMTHas2ePkpOTg8b37dun5ORkFRYWVljA35OXlyefzye/36+kpKSobBMAAJyecF6/y/WOinNOHo+n1PjGjRtVt27d8qwSAACglOrhLFynTh15PB55PB6dc845QWWlsLBQv/zyi0aMGFHhIQEAwJkprKKSlZUl55xuu+02Pf744/L5fIH74uLidNZZZykjI6PCQwIAgDNTWEVl6NChkqS0tDRdeumlio2NjUgoAAAAKYyikpeXFzjhpX379jpy5IiOHDlS5rKc2AoAACpCyEWlTp06gSt9ateuXebJtCUn2Ubrqh8AAPCfLeSisnz58sAVPStWrIhYIAAAgBLl+hyVipKZmakFCxZoy5Ytio+P16WXXqqpU6fq3HPPDenxfI4KAABVTziv3yG/o7Jp06aQA7Rp0yak5T7++GONHj1aF198sY4fP65HHnlEffr00TfffKNatWqFvL2K5vdLWVlSbq6UliaNHSv95gKnMy4HWWznIIvtHGSpAlnMBEGZXIg8Ho+rVq2a83g8v3urVq1aqKss5aeffnKS3McffxzS8n6/30lyfr+/3Ns80cGDzqWnOxcT41z16sU/09OLx6PJSg6y2M5BFts5yFIFspgJcmYJ5/U75E+mzc3NVU5OjnJzc3/3lpOTU+7S5Pf7Jemkn26bn5+vvLy8oFtFy8qScnKkwkLp+PHinzk5xePRZCUHWWznIIvtHGSpAlnMBMHJhHzop3nz5pHMIeecxo0bp8suu0ytW7cuc5nMzEw9/vjjEc2RmyudeEGTx1M8Hk1WcpDFdg6y2M5BliqQxUwQnEy5vutHkrZu3aoxY8aoZ8+e6tWrl8aMGaOtW7eWO8iYMWO0adMmvfHGGyddZsKECfL7/YHbzp07y729k0lLk048vdi54vFospKDLLZzkMV2DrJUgSxmguCkynNsaf78+a569equc+fO7t5773X33nuvy8jIcNWrV3dvvvlm2OsbM2aMS0lJcTk5OWE9jnNUyMLfhyyWc5ClCmQxE+TMEs7rd7kuT27RooVuvvlmTZ48OWh84sSJevXVV0M+T8U5p7vuuksLFy7UypUrlZ6eHlaOSF2ebOUEcCs5yGI7B1ls5yBLFchiJsiZI5zX73IVlZo1a2rTpk1q2bJl0Pg///lPtW3bVr/++mtI6xk1apRef/11vfPOO0GfneLz+RQfH3/Kx/M5KgAAVD3hvH6X6xyV7t27a9WqVaXGP/30U11++eUhr2fGjBny+/3q3r27GjduHLjNmzevPLEAAMB/mLC+PbnENddcowcffFBffvmlOnfuLElas2aN5s+fr8cff1yLFi0KWvZkyvFmDgAAOIOU69BPtWqhvRET6S8o5NAPAABVT0Q+Qv+3ioqKyhUMAAAgHGGdo/LZZ5/pvffeCxp75ZVXlJaWpuTkZN15553Kz8+v0IAAAODMFVZRmTRpUtCXE27evFnDhw9Xr1699NBDD+ndd99VZmZmhYcEAABnprCKyoYNG9SzZ8/A73PnzlWnTp00a9YsjRs3Tn/729/05ptvVnhIAABwZgqrqBw4cEANGzYM/P7xxx+rb9++gd8vvvjiiHysPQAAODOFVVQaNmyo3P//RU3Hjh3TunXrlJGREbj/0KFDio2NrdiEAADgjBVWUenbt68eeughrVq1ShMmTFDNmjWDPuBt06ZNOvvssys8JAAAODOFdXnyk08+qUGDBqlbt25KSEjQyy+/rLi4uMD9L774ovr06VPhIQEAwJmpXB/45vf7lZCQoJiYmKDx/fv3KyEhIai8RBIf+AYAQNUT8Q98853kWyXr1q1bntUBAACUqVxfSggAABANFBUAAGAWRQUAAJhFUQEAAGZRVAAAgFkUFQAAYBZFBQAAmEVRAQAAZlFUAACAWRQVAABgFkUFAACYRVEBAABmUVQAAIBZFBUAAGAWRQUAAJhFUQEAAGZRVAAAgFkUFQAAYBZFBQAAmEVRAQAAZlFUAACAWRQVAABgFkUFAACYRVEBAABmUVQAAIBZFBUAAGAWRQUAAJhFUQEAAGZRVAAAgFkUFQAAYBZFBQAAmEVRAQAAZlFUAACAWRQVAABgFkUFAACYRVEBAABmUVQAAIBZFBUAAGAWRQUAAJhFUQEAAGZRVAAAgFkUFQAAYBZFBQAAmEVRAQAAZlFUAACAWRQVAABgFkUFAACYRVEBAABmUVQAAIBZFBUAAGAWRQUAAJhFUQEAAGZRVAAAgFkUFQAAYBZFBQAAmEVRAQAAZlFUAACAWRQVAABgFkUFAACYRVEBAABmUVQAAIBZFBUAAGBWpRaVTz75RFdffbWaNGkij8ejt99+uzLjAAAAY6pX5sYPHz6stm3b6tZbb9W1115bmVGC+P1SVpaUmyulpUljx0o+35mbgyy2c5DFdg6yVJUwMMsZIcktXLgwrMf4/X4nyfn9/grLcfCgc+npzsXEOFe9evHP9PTi8WiykoMstnOQxXYOslSVMIi2cF6/q9Q5Kvn5+crLywu6VbSsLCknRyoslI4fL/6Zk1M8Hk1WcpDFdg6y2M5BlqoSBpZVqaKSmZkpn88XuKWmplb4NnJzJY8neMzjKR6PJis5yGI7B1ls5yBLVQkDy6pUUZkwYYL8fn/gtnPnzgrfRlqa5FzwmHPF49FkJQdZbOcgi+0cZKkqYWBaFA5FhUSco2IyB1ls5yCL7RxkqSphEG3hvH57nDux0lYOj8ejhQsXauDAgSE/Ji8vTz6fT36/X0lJSRWWxcqJ6FZykMV2DrLYzkGWqhIG0RTO63elFpVffvlF//rXvyRJ7du311/+8hf16NFDdevWVbNmzU75+EgVFQAAEDnhvH5X6ueofPHFF+rRo0fg93HjxkmShg4dqpdeeqmSUgEAACsqtah0795dRo48AQAAg6rUVT8AAODMQlEBAABmUVQAAIBZFBUAAGAWRQUAAJhFUQEAAGZRVAAAgFkUFQAAYBZFBQAAmEVRAQAAZlFUAACAWRQVAABgFkUFAACYRVEBAABmUVQAAIBZFBUAAGAWRQUAAJhFUQEAAGZRVAAAgFkUFQAAYBZFBQAAmEVRAQAAZlFUAACAWRQVAABgFkUFAACYRVEBAABmUVQAAIBZFBUAAGAWRQUAAJhFUQEAAGZRVAAAgFkUFQAAYBZFBQAAmEVRAQAAZlFUAACAWRQVAABgFkUFAACYRVEBAABmUVQAAIBZFBUAAGAWRQUAAJhFUQEAAGZRVAAAgFkUFQAAYBZFBQAAmEVRAQAAZlFUAACAWRQVAABgFkUFAACYRVEBAABmUVQAAIBZFBUAAGAWRQUAAJhFUQEAAGZRVAAAgFkUFQAAYBZFBQAAmEVRAQAAZlFUAACAWRQVAABgFkUFAACYRVEBAABmUVQAAIBZFBUAAGAWRQUAAJhFUQEAAGZRVAAAgFkUFQAAYBZFBQAAmEVRAQAAZlFUAACAWRQVAABgFkUFAACYVelF5dlnn1VaWppq1KihDh06aNWqVZUdCQAAGFG9Mjc+b948jR07Vs8++6y6dOmi559/Xv369dM333yjZs2aVVouv1/KypJyc6W0NGnsWMnnO3NzkMV2DrLYzmEti60wQAhcJbrkkkvciBEjgsbOO+8899BDD4X0eL/f7yQ5v99fYZkOHnQuPd25mBjnqlcv/pmeXjweTVZykMV2DrLYzmEti60wOJOF8/pdaYd+jh07pi+//FJ9+vQJGu/Tp49Wr15d5mPy8/OVl5cXdKtoWVlSTo5UWCgdP178MyeneDyarOQgi+0cZLGdw1oWW2GA0FRaUfn3v/+twsJCNWzYMGi8YcOG2rt3b5mPyczMlM/nC9xSU1MrPFduruTxBI95PMXj0WQlB1ls5yCL7RzWstgKA4Sm0k+m9ZzwH41zrtRYiQkTJsjv9wduO3furPA8aWmSc8FjzhWPR5OVHGSxnYMstnNYy2IrDBCiyB+JKlt+fr6LiYlxCxYsCBq/++67XdeuXUNaB+eokIW/D1ks57CWxVYYnMnCef32OHdivY6eTp06qUOHDnr22WcDY61atdKAAQOUmZl5ysfn5eXJ5/PJ7/crKSmpwnJZOSneSg6y2M5BFts5rGWxFQZnqnBevyu1qMybN09DhgzRc889p4yMDM2cOVOzZs3S119/rebNm5/y8ZEqKgAAIHLCef2u1M9Ruf7667Vv3z5NnjxZe/bsUevWrbV06dKQSgoAAPjPV6nvqJwu3lEBAKDqCef1u9Kv+gEAADgZigoAADCLogIAAMyiqAAAALMoKgAAwCyKCgAAMIuiAgAAzKKoAAAAsygqAADArEr9CP3TVfKhunl5eZWcBAAAhKrkdTuUD8ev0kXl0KFDkqTU1NRKTgIAAMJ16NAh+U7x7d1V+rt+ioqKtHv3biUmJsrj8VR2nIjIy8tTamqqdu7cyfcZ/QbzUhpzUhpzUjbmpTTmpGyRmhfnnA4dOqQmTZqoWrXfPwulSr+jUq1aNaWkpFR2jKhISkriP54yMC+lMSelMSdlY15KY07KFol5OdU7KSU4mRYAAJhFUQEAAGZRVIzzer2aOHGivF5vZUcxhXkpjTkpjTkpG/NSGnNSNgvzUqVPpgUAAP/ZeEcFAACYRVEBAABmUVQAAIBZFBUAAGAWRSUKMjMzdfHFFysxMVHJyckaOHCgtm7dGrSMc06TJk1SkyZNFB8fr+7du+vrr78OWiY/P1933XWX6tevr1q1aumaa67Rrl27Avdv27ZNw4cPV1pamuLj43X22Wdr4sSJOnbsWFT2MxzRmpMTl23Xrp08Ho82bNgQqV0rt2jPyZIlS9SpUyfFx8erfv36GjRoUET3r7yiOS/fffedBgwYoPr16yspKUldunTRihUrIr6P4aqoOZk5c6a6d++upKQkeTweHTx4sNS2Dhw4oCFDhsjn88nn82nIkCFlLlfZojUnVel5Voruv5USFf5c6xBxf/jDH9zs2bPdV1995TZs2OCuuuoq16xZM/fLL78ElpkyZYpLTEx0//d//+c2b97srr/+ete4cWOXl5cXWGbEiBGuadOm7oMPPnDr1q1zPXr0cG3btnXHjx93zjn33nvvuWHDhrn333/fff/99+6dd95xycnJ7r777ov6Pp9KtObkt+6++27Xr18/J8mtX78+GrsZlmjOyVtvveXq1KnjZsyY4bZu3eq2bNni5s+fH9X9DVU056Vly5buyiuvdBs3bnTfffedGzVqlKtZs6bbs2dPVPf5VCpqTv7617+6zMxMl5mZ6SS5AwcOlNpW3759XevWrd3q1avd6tWrXevWrV3//v2jsZthidacVKXnWeei+2+lREU/11JUKsFPP/3kJLmPP/7YOedcUVGRa9SokZsyZUpgmaNHjzqfz+eee+4555xzBw8edLGxsW7u3LmBZX744QdXrVo1t2zZspNua9q0aS4tLS1Ce1JxIj0nS5cudeedd577+uuvzRaVE0VqTgoKClzTpk3dCy+8EMW9qTiRmpeff/7ZSXKffPJJYJm8vDwnyX344YfR2LVyK8+c/NaKFSvKfPH55ptvnCS3Zs2awFh2draT5LZs2RKZnakgkZqTslSV51nnIj8vkXiu5dBPJfD7/ZKkunXrSpJyc3O1d+9e9enTJ7CM1+tVt27dtHr1aknSl19+qYKCgqBlmjRpotatWweWOdm2SrZjWSTn5Mcff9Qdd9yhV199VTVr1ozG7lSISM3JunXr9MMPP6hatWpq3769GjdurH79+pV6q9eqSM1LvXr1dP755+uVV17R4cOHdfz4cT3//PNq2LChOnToEK3dK5fyzEkosrOz5fP51KlTp8BY586d5fP5wlpPZYjUnJxsW1XheVaK7LxE6rmWohJlzjmNGzdOl112mVq3bi1J2rt3rySpYcOGQcs2bNgwcN/evXsVFxenOnXqnHSZE33//ff6+9//rhEjRlT0blSoSM6Jc07Dhg3TiBEj1LFjx0jvSoWJ5Jzk5ORIkiZNmqRHH31UixcvVp06ddStWzft378/ovt1uiI5Lx6PRx988IHWr1+vxMRE1ahRQ3/961+1bNky1a5dO8J7Vn7lnZNQ7N27V8nJyaXGk5OTw1pPtEVyTk5UVZ5npcjOSySfa6v0tydXRWPGjNGmTZv06aeflrrP4/EE/e6cKzV2opMts3v3bvXt21f/9V//pdtvv/30QkdYJOfk73//u/Ly8jRhwoSKCxwFkZyToqIiSdIjjzyia6+9VpI0e/ZspaSkaP78+frv//7vitiFiIjkvDjnNGrUKCUnJ2vVqlWKj4/XCy+8oP79+2vt2rVq3Lhxxe1IBaroOTnVOsq7nmiK9JyUqErPs1Jk5yWSz7W8oxJFd911lxYtWqQVK1YoJSUlMN6oUSNJKtVef/rpp0DLbdSokY4dO6YDBw6cdJkSu3fvVo8ePZSRkaGZM2dGYlcqTKTnZPny5VqzZo28Xq+qV6+uli1bSpI6duyooUOHRmy/Tkek56TkBbdVq1aB+71er1q0aKEdO3ZU/A5VkGj8W1m8eLHmzp2rLl266KKLLtKzzz6r+Ph4vfzyy5HctXI7nTkJRaNGjfTjjz+WGv/555/DWk80RXpOSlSl51kp8vMS0efa0z7LBadUVFTkRo8e7Zo0aeK+++67Mu9v1KiRmzp1amAsPz+/zJMB582bF1hm9+7dpU4c3bVrl0tPT3c33HBDmVe+WBGtOdm+fbvbvHlz4Pb+++87Se6tt95yO3fujPBehidac+L3+53X6w06mfbYsWMuOTnZPf/885HavXKL1rwsWrTIVatWzR06dCho/eecc4576qmnIrFr5VYRc/JbpzqZ9rPPPguMrVmzxuTJtNGaE+eqzvOsc9Gbl0g+11JUomDkyJHO5/O5lStXuj179gRuv/76a2CZKVOmOJ/P5xYsWOA2b97sbrzxxjIvr0xJSXEffvihW7dunbviiiuCLq/84YcfXMuWLd0VV1zhdu3aFbQta6I1JyfKzc01e9VPNOfknnvucU2bNnXvv/++27Jlixs+fLhLTk52+/fvj+o+hyJa8/Lzzz+7evXquUGDBrkNGza4rVu3uvHjx7vY2Fi3YcOGqO/376moOdmzZ49bv369mzVrVuCKp/Xr17t9+/YFlunbt69r06aNy87OdtnZ2e7CCy80eXlytOakKj3POhfdfyu/VZHPtRSVKJBU5m327NmBZYqKitzEiRNdo0aNnNfrdV27dnWbN28OWs+RI0fcmDFjXN26dV18fLzr37+/27FjR+D+2bNnn3Rb1kRrTk5kuahEc06OHTvm7rvvPpecnOwSExNdr1693FdffRWN3QxbNOdl7dq1rk+fPq5u3bouMTHRde7c2S1dujQauxmWipqTiRMnnnI9+/btczfddJNLTEx0iYmJ7qabbgrpkt1oi9acVKXnWeei+2/ltyryudbz/3cEAADAHE6mBQAAZlFUAACAWRQVAABgFkUFAACYRVEBAABmUVQAAIBZFBUAAGAWRQWAKZMmTVK7du1Oax3btm2Tx+PRhg0bKiQTgMpDUQFQbsOGDZPH45HH41FsbKxatGih8ePH6/Dhw+Ve5/jx4/XRRx9VYEoAVVn1yg4AoGrr27evZs+erYKCAq1atUq33367Dh8+rBkzZoS1HuecCgsLlZCQoISEhAilBVDV8I4KgNPi9XrVqFEjpaamavDgwbrpppv09ttvyzmnadOmqUWLFoqPj1fbtm311ltvBR63cuVKeTwevf/+++rYsaO8Xq9WrVpV6tBPUVGRJk+erJSUFHm9XrVr107Lli0LyvD555+rffv2qlGjhjp27Kj169cH3X/gwAHddNNNatCggeLj45Wenq7Zs2dHdF4AVAzeUQFQoeLj41VQUKBHH31UCxYs0IwZM5Senq5PPvlEN998sxo0aKBu3boFln/ggQc0ffp0tWjRQrVr19bHH38ctL6nn35af/7zn/X888+rffv2evHFF3XNNdfo66+/Vnp6ug4fPqz+/fvriiuu0Jw5c5Sbm6t77rknaB2PPfaYvvnmG7333nuqX7++/vWvf+nIkSNRmQ8Ap4eiAqDCfP7553r99dfVo0cP/eUvf9Hy5cuVkZEhSWrRooU+/fRTPf/880FFZfLkyerdu/dJ1zl9+nQ9+OCDuuGGGyRJU6dO1YoVK5SVlaVnnnlGr732mgoLC/Xiiy+qZs2auuCCC7Rr1y6NHDkysI4dO3aoffv26tixoyTprLPOisDeA4gEigqA07J48WIlJCTo+PHjKigo0IABAzR+/Hi99dZbpQrIsWPH1L59+6CxkvJQlry8PO3evVtdunQJGu/SpYs2btwoSfr222/Vtm1b1axZM3B/STkqMXLkSF177bVat26d+vTpo4EDB+rSSy8t1/4CiC6KCoDT0qNHD82YMUOxsbFq0qSJYmNj9dlnn0mSlixZoqZNmwYt7/V6g36vVavWKbfh8XiCfnfOBcacc6d8fL9+/bR9+3YtWbJEH374oXr27KnRo0dr+vTpp3wsgMrFybQATkutWrXUsmVLNW/eXLGxsZKkVq1ayev1aseOHWrZsmXQLTU1NeR1JyUlqUmTJvr000+DxlevXq3zzz8/sK2NGzcGnXOyZs2aUutq0KCBhg0bpjlz5igrK0szZ84sz+4CiDLeUQFQ4RITEzV+/Hjde++9Kioq0mWXXaa8vDytXr1aCQkJGjp0aMjruv/++zVx4kSdffbZateunWbPnq0NGzbotddekyQNHjxYjzzyiIYPH65HH31U27ZtK/VOyZ/+9Cd16NBBF1xwgfLz87V48eJA0QFgG0UFQEQ88cQTSk5OVmZmpnJyclS7dm1ddNFFevjhh8Naz9133628vDzdd999+umnn9SqVSstWrRI6enpkqSEhAS9++67GjFihNq3b69WrVpp6tSpuvbaawPriIuL04QJE7Rt2zbFx8fr8ssv19y5cyt0fwFEhseFcoAXAACgEnCOCgAAMIuiAgAAzKKoAAAAsygqAADALIoKAAAwi6ICAADMoqgAAACzKCoAAMAsigoAADCLogIAAMyiqAAAALMoKgAAwKz/B2gH/hS9oPuyAAAAAElFTkSuQmCC",
      "text/plain": [
       "<Figure size 640x480 with 1 Axes>"
      ]
     },
     "metadata": {},
     "output_type": "display_data"
    },
    {
     "name": "stdout",
     "output_type": "stream",
     "text": [
      "Fitting 5 folds for each of 2 candidates, totalling 10 fits\n",
      "GridSearch results:\n"
     ]
    },
    {
     "data": {
      "application/vnd.microsoft.datawrangler.viewer.v0+json": {
       "columns": [
        {
         "name": "index",
         "rawType": "int64",
         "type": "integer"
        },
        {
         "name": "mean_fit_time",
         "rawType": "float64",
         "type": "float"
        },
        {
         "name": "std_fit_time",
         "rawType": "float64",
         "type": "float"
        },
        {
         "name": "mean_score_time",
         "rawType": "float64",
         "type": "float"
        },
        {
         "name": "std_score_time",
         "rawType": "float64",
         "type": "float"
        },
        {
         "name": "param_max_depth",
         "rawType": "int64",
         "type": "integer"
        },
        {
         "name": "param_n_estimators",
         "rawType": "int64",
         "type": "integer"
        },
        {
         "name": "params",
         "rawType": "object",
         "type": "unknown"
        },
        {
         "name": "split0_test_score",
         "rawType": "float64",
         "type": "float"
        },
        {
         "name": "split1_test_score",
         "rawType": "float64",
         "type": "float"
        },
        {
         "name": "split2_test_score",
         "rawType": "float64",
         "type": "float"
        },
        {
         "name": "split3_test_score",
         "rawType": "float64",
         "type": "float"
        },
        {
         "name": "split4_test_score",
         "rawType": "float64",
         "type": "float"
        },
        {
         "name": "mean_test_score",
         "rawType": "float64",
         "type": "float"
        },
        {
         "name": "std_test_score",
         "rawType": "float64",
         "type": "float"
        },
        {
         "name": "rank_test_score",
         "rawType": "int32",
         "type": "integer"
        }
       ],
       "ref": "c68974a7-3e4a-4c8f-a9b8-085f45a20f43",
       "rows": [
        [
         "0",
         "0.08332595825195313",
         "0.002895461818368868",
         "0.022247743606567384",
         "0.0006473384571764265",
         "3",
         "10",
         "{'max_depth': 3, 'n_estimators': 10}",
         "0.9948078910707461",
         "0.9905428615389129",
         "0.7289041080602193",
         "0.9882577453771713",
         "0.9853648771097722",
         "0.9375754966313643",
         "0.10438137032168723",
         "1"
        ],
        [
         "1",
         "0.07882928848266602",
         "0.004923928172995346",
         "0.02202444076538086",
         "0.00047468853858155893",
         "5",
         "10",
         "{'max_depth': 5, 'n_estimators': 10}",
         "0.9952367387861633",
         "0.9923961716684712",
         "0.7152338787888459",
         "0.9875288032751498",
         "0.985756985029608",
         "0.9352305155096478",
         "0.11005018334359923",
         "2"
        ]
       ],
       "shape": {
        "columns": 15,
        "rows": 2
       }
      },
      "text/html": [
       "<div>\n",
       "<style scoped>\n",
       "    .dataframe tbody tr th:only-of-type {\n",
       "        vertical-align: middle;\n",
       "    }\n",
       "\n",
       "    .dataframe tbody tr th {\n",
       "        vertical-align: top;\n",
       "    }\n",
       "\n",
       "    .dataframe thead th {\n",
       "        text-align: right;\n",
       "    }\n",
       "</style>\n",
       "<table border=\"1\" class=\"dataframe\">\n",
       "  <thead>\n",
       "    <tr style=\"text-align: right;\">\n",
       "      <th></th>\n",
       "      <th>mean_fit_time</th>\n",
       "      <th>std_fit_time</th>\n",
       "      <th>mean_score_time</th>\n",
       "      <th>std_score_time</th>\n",
       "      <th>param_max_depth</th>\n",
       "      <th>param_n_estimators</th>\n",
       "      <th>params</th>\n",
       "      <th>split0_test_score</th>\n",
       "      <th>split1_test_score</th>\n",
       "      <th>split2_test_score</th>\n",
       "      <th>split3_test_score</th>\n",
       "      <th>split4_test_score</th>\n",
       "      <th>mean_test_score</th>\n",
       "      <th>std_test_score</th>\n",
       "      <th>rank_test_score</th>\n",
       "    </tr>\n",
       "  </thead>\n",
       "  <tbody>\n",
       "    <tr>\n",
       "      <th>0</th>\n",
       "      <td>0.083326</td>\n",
       "      <td>0.002895</td>\n",
       "      <td>0.022248</td>\n",
       "      <td>0.000647</td>\n",
       "      <td>3</td>\n",
       "      <td>10</td>\n",
       "      <td>{'max_depth': 3, 'n_estimators': 10}</td>\n",
       "      <td>0.994808</td>\n",
       "      <td>0.990543</td>\n",
       "      <td>0.728904</td>\n",
       "      <td>0.988258</td>\n",
       "      <td>0.985365</td>\n",
       "      <td>0.937575</td>\n",
       "      <td>0.104381</td>\n",
       "      <td>1</td>\n",
       "    </tr>\n",
       "    <tr>\n",
       "      <th>1</th>\n",
       "      <td>0.078829</td>\n",
       "      <td>0.004924</td>\n",
       "      <td>0.022024</td>\n",
       "      <td>0.000475</td>\n",
       "      <td>5</td>\n",
       "      <td>10</td>\n",
       "      <td>{'max_depth': 5, 'n_estimators': 10}</td>\n",
       "      <td>0.995237</td>\n",
       "      <td>0.992396</td>\n",
       "      <td>0.715234</td>\n",
       "      <td>0.987529</td>\n",
       "      <td>0.985757</td>\n",
       "      <td>0.935231</td>\n",
       "      <td>0.110050</td>\n",
       "      <td>2</td>\n",
       "    </tr>\n",
       "  </tbody>\n",
       "</table>\n",
       "</div>"
      ],
      "text/plain": [
       "   mean_fit_time  std_fit_time  mean_score_time  std_score_time  \\\n",
       "0       0.083326      0.002895         0.022248        0.000647   \n",
       "1       0.078829      0.004924         0.022024        0.000475   \n",
       "\n",
       "   param_max_depth  param_n_estimators                                params  \\\n",
       "0                3                  10  {'max_depth': 3, 'n_estimators': 10}   \n",
       "1                5                  10  {'max_depth': 5, 'n_estimators': 10}   \n",
       "\n",
       "   split0_test_score  split1_test_score  split2_test_score  split3_test_score  \\\n",
       "0           0.994808           0.990543           0.728904           0.988258   \n",
       "1           0.995237           0.992396           0.715234           0.987529   \n",
       "\n",
       "   split4_test_score  mean_test_score  std_test_score  rank_test_score  \n",
       "0           0.985365         0.937575        0.104381                1  \n",
       "1           0.985757         0.935231        0.110050                2  "
      ]
     },
     "metadata": {},
     "output_type": "display_data"
    }
   ],
   "source": [
    "from sklearn.model_selection import GridSearchCV\n",
    "from sklearn.ensemble import RandomForestRegressor\n",
    "\n",
    "validation_df = df.query(\"date < 2015\")\n",
    "\n",
    "param_grid = {\"max_depth\": [3, 5], \"n_estimators\": [10]}\n",
    "panel_split = PanelSplit(validation_df.date, n_splits=5, gap=0, test_size=1)\n",
    "\n",
    "plot_splits(panel_split)\n",
    "\n",
    "grid_search = GridSearchCV(\n",
    "    RandomForestRegressor(n_jobs=-1, random_state=42),\n",
    "    param_grid=param_grid,\n",
    "    cv=panel_split,\n",
    "    n_jobs=-1,\n",
    "    verbose=1,\n",
    ")\n",
    "\n",
    "grid_search.fit(validation_df[features], validation_df[target])\n",
    "\n",
    "print(\"GridSearch results:\")\n",
    "display(pd.DataFrame(grid_search.cv_results_))"
   ]
  },
  {
   "cell_type": "markdown",
   "metadata": {},
   "source": [
    "Now that we've determined what hyper-parameters to use, let's generate predictions in the test period.\n",
    "\n",
    "#### `cross_val_fit_predict`\n",
    "- PanelSplit's cross_val_fit_predict iteratively fits on the train and predicts the test for each fold\n",
    "- Here are the arguments I use:\n",
    "    - estimator: estimator object.\n",
    "    - X: Features.\n",
    "    - y: Target variable.\n",
    "    - labels: pandas DataFrame containing labels for the target variable predicted by the model. The predicted target will be a new column added to this DataFrame.\n",
    "    - prediction_method: The prediction method to use. It can be 'predict', 'predict_proba', or 'predict_log_proba'. Default is 'predict'.\n",
    "    - y_pred_col: Column name for the predicted values. Default is None, in which case the name will be the name of y.name + 'pred'. If y does not have a name attribute, the name will be 'y_pred'.\n",
    "    - n_jobs: The number of jobs to run in parallel"
   ]
  },
  {
   "cell_type": "code",
   "execution_count": 41,
   "metadata": {},
   "outputs": [],
   "source": [
    "best_params = grid_search.best_params_\n",
    "\n",
    "panel_split = PanelSplit(df.date, n_splits=5, gap=0, test_size=1)\n",
    "result_df = panel_split.gen_test_labels(df[[\"country\", \"date\", \"GDP\"]])\n",
    "result_df[\"GDP_pred\"], models = cross_val_fit_predict(\n",
    "    RandomForestRegressor(**best_params),\n",
    "    X=df[features],\n",
    "    y=df[target],\n",
    "    method=\"predict\",\n",
    "    cv=panel_split,\n",
    ")"
   ]
  },
  {
   "cell_type": "markdown",
   "metadata": {},
   "source": [
    "The output of cross_val_fit_predict is a dataframe of predictions and fitted models. This is what the DataFrame looks like:"
   ]
  },
  {
   "cell_type": "markdown",
   "metadata": {},
   "source": [
    "Let's assess performance:"
   ]
  },
  {
   "cell_type": "code",
   "execution_count": 42,
   "metadata": {},
   "outputs": [
    {
     "name": "stdout",
     "output_type": "stream",
     "text": [
      "MAPE: 0.13\n"
     ]
    }
   ],
   "source": [
    "from sklearn.metrics import mean_absolute_percentage_error\n",
    "\n",
    "print(\n",
    "    \"MAPE:\", round(mean_absolute_percentage_error(result_df.GDP, result_df.GDP_pred), 2)\n",
    ")"
   ]
  },
  {
   "cell_type": "markdown",
   "metadata": {},
   "source": [
    "## Multiple Snapshots/Updated Values\n",
    "\n",
    "There are also instances where you might want to keep observations seperate between folds, for example when scaling features. \n",
    "\n",
    "In case you need to manually implement something where observations must be handled differently across folds, PanelSplit's `gen_snapshots` converts a single df to multiple snapshots of that dataframe."
   ]
  },
  {
   "cell_type": "code",
   "execution_count": 43,
   "metadata": {},
   "outputs": [
    {
     "name": "stdout",
     "output_type": "stream",
     "text": [
      "2 new columns are created: split and snapshot_period:\n"
     ]
    },
    {
     "data": {
      "application/vnd.microsoft.datawrangler.viewer.v0+json": {
       "columns": [
        {
         "name": "index",
         "rawType": "int64",
         "type": "integer"
        },
        {
         "name": "country",
         "rawType": "object",
         "type": "string"
        },
        {
         "name": "date",
         "rawType": "int64",
         "type": "integer"
        },
        {
         "name": "GDP",
         "rawType": "float64",
         "type": "float"
        },
        {
         "name": "Population",
         "rawType": "float64",
         "type": "float"
        },
        {
         "name": "Inflation",
         "rawType": "float64",
         "type": "float"
        },
        {
         "name": "Trade_Balance",
         "rawType": "float64",
         "type": "float"
        },
        {
         "name": "split",
         "rawType": "int64",
         "type": "integer"
        },
        {
         "name": "snapshot_period",
         "rawType": "int64",
         "type": "integer"
        }
       ],
       "ref": "8c9efac3-091f-4af7-8860-6b41f6d93fce",
       "rows": [
        [
         "14",
         "Germany",
         "2010",
         "3468154343000.01",
         "81776930.0",
         "1.1038103778926",
         "73.8626407651201",
         "0",
         "2010"
        ],
        [
         "15",
         "Germany",
         "2009",
         "3479800820863.28",
         "81902307.0",
         "0.312739007368447",
         "66.1152685310257",
         "0",
         "2010"
        ],
        [
         "16",
         "Germany",
         "2008",
         "3808786022312.5",
         "82110097.0",
         "2.62837981637219",
         "76.1014102128448",
         "0",
         "2010"
        ],
        [
         "17",
         "Germany",
         "2007",
         "3484056680854.91",
         "82266372.0",
         "2.29834400700951",
         "74.8838416816798",
         "0",
         "2010"
        ],
        [
         "18",
         "Germany",
         "2006",
         "3046308753670.58",
         "64119011.2",
         "1.57742642840563",
         "52.00500137190172",
         "0",
         "2010"
        ],
        [
         "19",
         "Germany",
         "2005",
         "2893393187361.87",
         "82469422.0",
         "1.54691114751328",
         "66.9531024934321",
         "0",
         "2010"
        ],
        [
         "20",
         "Germany",
         "2004",
         "2852317768061.78",
         "82516260.0",
         "1.66573696655992",
         "62.9064909465164",
         "0",
         "2010"
        ],
        [
         "21",
         "Germany",
         "2003",
         "2534715518349.01",
         "155202891.6",
         "1.03422218628562",
         "42.37180060340556",
         "0",
         "2010"
        ],
        [
         "22",
         "Germany",
         "2002",
         "2102350798305.89",
         "82488495.0",
         "1.42080615551526",
         "58.3325687248129",
         "0",
         "2010"
        ],
        [
         "23",
         "Germany",
         "2001",
         "1966381496641.73",
         "82349925.0",
         "1.98385731334471",
         "59.5592863682118",
         "0",
         "2010"
        ],
        [
         "79",
         "Spain",
         "2010",
         "1427989078916.67",
         "46576897.0",
         "1.79986457728769",
         "54.376833968113445",
         "0",
         "2010"
        ],
        [
         "80",
         "Spain",
         "2009",
         "1496587590847.66",
         "46362946.0",
         "-0.28781308353524",
         "46.8366899971109",
         "0",
         "2010"
        ],
        [
         "81",
         "Spain",
         "2008",
         "1636115447612.5",
         "50555689.2",
         "4.07534335957339",
         "55.8281315172523",
         "0",
         "2010"
        ],
        [
         "82",
         "Spain",
         "2007",
         "1476746276854.51",
         "45226803.0",
         "2.919461573239384",
         "57.6269487657546",
         "0",
         "2010"
        ],
        [
         "83",
         "Spain",
         "2006",
         "1261846683275.29",
         "44397319.0",
         "3.51557576832128",
         "56.0839263823216",
         "0",
         "2010"
        ],
        [
         "84",
         "Spain",
         "2005",
         "1154667551775.88",
         "50212165.6",
         "3.36881409750383",
         "54.6991667043772",
         "0",
         "2010"
        ],
        [
         "85",
         "Spain",
         "2004",
         "1069829382514.67",
         "42921895.0",
         "3.03924881090925",
         "54.4795182656074",
         "0",
         "2010"
        ],
        [
         "86",
         "Spain",
         "2003",
         "907963217057.645",
         "42187645.0",
         "3.03888839396655",
         "53.4357897202258",
         "0",
         "2010"
        ],
        [
         "87",
         "Spain",
         "2002",
         "708938227243.923",
         "41431558.0",
         "3.06565685902219",
         "50.051041062420786",
         "0",
         "2010"
        ],
        [
         "88",
         "Spain",
         "2001",
         "627798682378.741",
         "40850412.0",
         "3.58983413338112",
         "58.0138895625701",
         "0",
         "2010"
        ],
        [
         "144",
         "France",
         "2010",
         "2646230027988.34",
         "65026211.0",
         "1.53112270420926",
         "56.587555247796",
         "0",
         "2010"
        ],
        [
         "145",
         "France",
         "2009",
         "2700075882518.98",
         "64706436.0",
         "0.0876204781574552",
         "52.1991123027613",
         "0",
         "2010"
        ],
        [
         "146",
         "France",
         "2008",
         "2926802941585.86",
         "64375116.0",
         "1.9825173624860981",
         "59.1797928411748",
         "0",
         "2010"
        ],
        [
         "147",
         "France",
         "2007",
         "2655816911866.56",
         "64016890.0",
         "1.4879980595386",
         "58.1525611309659",
         "0",
         "2010"
        ],
        [
         "148",
         "France",
         "2006",
         "2317861544690.82",
         "63622342.0",
         "1.67512449608723",
         "57.8692775292673",
         "0",
         "2010"
        ],
        [
         "149",
         "France",
         "2005",
         "2192146403028.17",
         "63180854.0",
         "1.74586936380482",
         "55.8228361241299",
         "0",
         "2010"
        ],
        [
         "150",
         "France",
         "2004",
         "2109792297237.03",
         "62707588.0",
         "2.14208964640241",
         "53.7497648292028",
         "0",
         "2010"
        ],
        [
         "151",
         "France",
         "2003",
         "1835095983049.09",
         "62249855.0",
         "2.09847219146923",
         "55.15725835827703",
         "0",
         "2010"
        ],
        [
         "152",
         "France",
         "2002",
         "1492427756382.43",
         "61812142.0",
         "1.9234122872706",
         "55.1325248503102",
         "0",
         "2010"
        ],
        [
         "153",
         "France",
         "2001",
         "1370376677298.86",
         "116822241.25",
         "1.63478079549601",
         "56.8932328560722",
         "0",
         "2010"
        ],
        [
         "209",
         "United Kingdom",
         "2010",
         "2485482596184.71",
         "62766365.0",
         "2.49265472467065",
         "59.2727749722888",
         "0",
         "2010"
        ],
        [
         "210",
         "United Kingdom",
         "2009",
         "2412840006231.5",
         "62276270.0",
         "1.96173173560109",
         "55.004384033595",
         "0",
         "2010"
        ],
        [
         "211",
         "United Kingdom",
         "2008",
         "2929411764705.88",
         "61806995.0",
         "3.52140856342539",
         "56.6986069277108",
         "0",
         "2010"
        ],
        [
         "212",
         "United Kingdom",
         "2007",
         "3090510204081.63",
         "61322463.0",
         "2.38656150773327",
         "52.9643534370859",
         "0",
         "2010"
        ],
        [
         "213",
         "United Kingdom",
         "2006",
         "2708441582336.71",
         "60846820.0",
         "2.4556616643929",
         "56.9144274808123",
         "0",
         "2010"
        ],
        [
         "214",
         "United Kingdom",
         "2005",
         "2543180000000.0",
         "60401206.0",
         "2.0891364902507",
         "52.6807168405482",
         "0",
         "2010"
        ],
        [
         "215",
         "United Kingdom",
         "2004",
         "2421525082387.4",
         "59987905.0",
         "1.39039756680422",
         "50.4517112404991",
         "0",
         "2010"
        ],
        [
         "216",
         "United Kingdom",
         "2003",
         "2054422857142.86",
         "59647577.0",
         "1.37650038542013",
         "50.2395230519083",
         "0",
         "2010"
        ],
        [
         "217",
         "United Kingdom",
         "2002",
         "1785729916067.15",
         "59370479.0",
         "1.52040245947455",
         "51.3796342070387",
         "0",
         "2010"
        ],
        [
         "218",
         "United Kingdom",
         "2001",
         "1649827263567.01",
         "59119673.0",
         "1.53234960272418",
         "52.8216135097523",
         "0",
         "2010"
        ],
        [
         "274",
         "United States",
         "2010",
         "15048971000000.0",
         "309378227.0",
         "1.6400434423899",
         "28.2198829408336",
         "0",
         "2010"
        ],
        [
         "275",
         "United States",
         "2009",
         "14478067000000.0",
         "306771529.0",
         "-0.355546266299747",
         "24.759527635837",
         "0",
         "2010"
        ],
        [
         "276",
         "United States",
         "2008",
         "14769862000000.0",
         "304093966.0",
         "2.63537413203135",
         "29.8677875257061",
         "0",
         "2010"
        ],
        [
         "277",
         "United States",
         "2007",
         "14474228000000.0",
         "301231207.0",
         "2.63537413203135",
         "28.0120155631098",
         "0",
         "2010"
        ],
        [
         "278",
         "United States",
         "2006",
         "13815583000000.0",
         "298379912.0",
         "3.22594410070404",
         "26.9752858058903",
         "0",
         "2010"
        ],
        [
         "279",
         "United States",
         "2005",
         "13039197000000.0",
         "295516599.0",
         "2.1988630414617925",
         "25.6385573436769",
         "0",
         "2010"
        ],
        [
         "280",
         "United States",
         "2004",
         "12217196000000.0",
         "292805298.0",
         "2.67723669309172",
         "24.4480566571904",
         "0",
         "2010"
        ],
        [
         "281",
         "United States",
         "2003",
         "11456450000000.0",
         "290107933.0",
         "2.27009497336115",
         "22.6272972866813",
         "0",
         "2010"
        ],
        [
         "282",
         "United States",
         "2002",
         "10929108000000.0",
         "287625193.0",
         "1.58603162650601",
         "22.2863842136065",
         "0",
         "2010"
        ],
        [
         "283",
         "United States",
         "2001",
         "10581929000000.0",
         "284968955.0",
         "2.82617111885407",
         "22.9671830154975",
         "0",
         "2010"
        ]
       ],
       "shape": {
        "columns": 8,
        "rows": 725
       }
      },
      "text/html": [
       "<div>\n",
       "<style scoped>\n",
       "    .dataframe tbody tr th:only-of-type {\n",
       "        vertical-align: middle;\n",
       "    }\n",
       "\n",
       "    .dataframe tbody tr th {\n",
       "        vertical-align: top;\n",
       "    }\n",
       "\n",
       "    .dataframe thead th {\n",
       "        text-align: right;\n",
       "    }\n",
       "</style>\n",
       "<table border=\"1\" class=\"dataframe\">\n",
       "  <thead>\n",
       "    <tr style=\"text-align: right;\">\n",
       "      <th></th>\n",
       "      <th>country</th>\n",
       "      <th>date</th>\n",
       "      <th>GDP</th>\n",
       "      <th>Population</th>\n",
       "      <th>Inflation</th>\n",
       "      <th>Trade_Balance</th>\n",
       "      <th>split</th>\n",
       "      <th>snapshot_period</th>\n",
       "    </tr>\n",
       "  </thead>\n",
       "  <tbody>\n",
       "    <tr>\n",
       "      <th>14</th>\n",
       "      <td>Germany</td>\n",
       "      <td>2010</td>\n",
       "      <td>3.468154e+12</td>\n",
       "      <td>81776930.0</td>\n",
       "      <td>1.103810</td>\n",
       "      <td>73.862641</td>\n",
       "      <td>0</td>\n",
       "      <td>2010</td>\n",
       "    </tr>\n",
       "    <tr>\n",
       "      <th>15</th>\n",
       "      <td>Germany</td>\n",
       "      <td>2009</td>\n",
       "      <td>3.479801e+12</td>\n",
       "      <td>81902307.0</td>\n",
       "      <td>0.312739</td>\n",
       "      <td>66.115269</td>\n",
       "      <td>0</td>\n",
       "      <td>2010</td>\n",
       "    </tr>\n",
       "    <tr>\n",
       "      <th>16</th>\n",
       "      <td>Germany</td>\n",
       "      <td>2008</td>\n",
       "      <td>3.808786e+12</td>\n",
       "      <td>82110097.0</td>\n",
       "      <td>2.628380</td>\n",
       "      <td>76.101410</td>\n",
       "      <td>0</td>\n",
       "      <td>2010</td>\n",
       "    </tr>\n",
       "    <tr>\n",
       "      <th>17</th>\n",
       "      <td>Germany</td>\n",
       "      <td>2007</td>\n",
       "      <td>3.484057e+12</td>\n",
       "      <td>82266372.0</td>\n",
       "      <td>2.298344</td>\n",
       "      <td>74.883842</td>\n",
       "      <td>0</td>\n",
       "      <td>2010</td>\n",
       "    </tr>\n",
       "    <tr>\n",
       "      <th>18</th>\n",
       "      <td>Germany</td>\n",
       "      <td>2006</td>\n",
       "      <td>3.046309e+12</td>\n",
       "      <td>64119011.2</td>\n",
       "      <td>1.577426</td>\n",
       "      <td>52.005001</td>\n",
       "      <td>0</td>\n",
       "      <td>2010</td>\n",
       "    </tr>\n",
       "    <tr>\n",
       "      <th>...</th>\n",
       "      <td>...</td>\n",
       "      <td>...</td>\n",
       "      <td>...</td>\n",
       "      <td>...</td>\n",
       "      <td>...</td>\n",
       "      <td>...</td>\n",
       "      <td>...</td>\n",
       "      <td>...</td>\n",
       "    </tr>\n",
       "    <tr>\n",
       "      <th>279</th>\n",
       "      <td>United States</td>\n",
       "      <td>2005</td>\n",
       "      <td>1.303920e+13</td>\n",
       "      <td>295516599.0</td>\n",
       "      <td>2.198863</td>\n",
       "      <td>25.638557</td>\n",
       "      <td>9</td>\n",
       "      <td>2019</td>\n",
       "    </tr>\n",
       "    <tr>\n",
       "      <th>280</th>\n",
       "      <td>United States</td>\n",
       "      <td>2004</td>\n",
       "      <td>1.221720e+13</td>\n",
       "      <td>292805298.0</td>\n",
       "      <td>2.677237</td>\n",
       "      <td>24.448057</td>\n",
       "      <td>9</td>\n",
       "      <td>2019</td>\n",
       "    </tr>\n",
       "    <tr>\n",
       "      <th>281</th>\n",
       "      <td>United States</td>\n",
       "      <td>2003</td>\n",
       "      <td>1.145645e+13</td>\n",
       "      <td>290107933.0</td>\n",
       "      <td>2.270095</td>\n",
       "      <td>22.627297</td>\n",
       "      <td>9</td>\n",
       "      <td>2019</td>\n",
       "    </tr>\n",
       "    <tr>\n",
       "      <th>282</th>\n",
       "      <td>United States</td>\n",
       "      <td>2002</td>\n",
       "      <td>1.092911e+13</td>\n",
       "      <td>287625193.0</td>\n",
       "      <td>1.586032</td>\n",
       "      <td>22.286384</td>\n",
       "      <td>9</td>\n",
       "      <td>2019</td>\n",
       "    </tr>\n",
       "    <tr>\n",
       "      <th>283</th>\n",
       "      <td>United States</td>\n",
       "      <td>2001</td>\n",
       "      <td>1.058193e+13</td>\n",
       "      <td>284968955.0</td>\n",
       "      <td>2.826171</td>\n",
       "      <td>22.967183</td>\n",
       "      <td>9</td>\n",
       "      <td>2019</td>\n",
       "    </tr>\n",
       "  </tbody>\n",
       "</table>\n",
       "<p>725 rows × 8 columns</p>\n",
       "</div>"
      ],
      "text/plain": [
       "           country  date           GDP   Population  Inflation  Trade_Balance  \\\n",
       "14         Germany  2010  3.468154e+12   81776930.0   1.103810      73.862641   \n",
       "15         Germany  2009  3.479801e+12   81902307.0   0.312739      66.115269   \n",
       "16         Germany  2008  3.808786e+12   82110097.0   2.628380      76.101410   \n",
       "17         Germany  2007  3.484057e+12   82266372.0   2.298344      74.883842   \n",
       "18         Germany  2006  3.046309e+12   64119011.2   1.577426      52.005001   \n",
       "..             ...   ...           ...          ...        ...            ...   \n",
       "279  United States  2005  1.303920e+13  295516599.0   2.198863      25.638557   \n",
       "280  United States  2004  1.221720e+13  292805298.0   2.677237      24.448057   \n",
       "281  United States  2003  1.145645e+13  290107933.0   2.270095      22.627297   \n",
       "282  United States  2002  1.092911e+13  287625193.0   1.586032      22.286384   \n",
       "283  United States  2001  1.058193e+13  284968955.0   2.826171      22.967183   \n",
       "\n",
       "     split  snapshot_period  \n",
       "14       0             2010  \n",
       "15       0             2010  \n",
       "16       0             2010  \n",
       "17       0             2010  \n",
       "18       0             2010  \n",
       "..     ...              ...  \n",
       "279      9             2019  \n",
       "280      9             2019  \n",
       "281      9             2019  \n",
       "282      9             2019  \n",
       "283      9             2019  \n",
       "\n",
       "[725 rows x 8 columns]"
      ]
     },
     "metadata": {},
     "output_type": "display_data"
    },
    {
     "name": "stdout",
     "output_type": "stream",
     "text": [
      "before gen_snapshot:(95, 6) after gen_snapshot:(725, 8)\n"
     ]
    }
   ],
   "source": [
    "panel_split = PanelSplit(df.date, n_splits=(2020 - 2010), test_size=1)\n",
    "\n",
    "snapshot_df = panel_split.gen_snapshots(df, period_col=\"date\")\n",
    "print(\"2 new columns are created: split and snapshot_period:\")\n",
    "display(snapshot_df)\n",
    "print(f\"before gen_snapshot:{df.shape} after gen_snapshot:{snapshot_df.shape}\")"
   ]
  },
  {
   "cell_type": "markdown",
   "metadata": {},
   "source": [
    "Let's scale our data using `cross_val_fit_predict`. Here each snapshot is scaled separately. We also specify `include_train_in_test=True`, thereby also transforming the training set for each fold."
   ]
  },
  {
   "cell_type": "code",
   "execution_count": 44,
   "metadata": {},
   "outputs": [],
   "source": [
    "from sklearn.preprocessing import StandardScaler\n",
    "\n",
    "panel_split = PanelSplit(\n",
    "    periods=snapshot_df.date,\n",
    "    snapshots=snapshot_df.snapshot_period,\n",
    "    n_splits=(2020 - 2010),\n",
    "    include_train_in_test=True,\n",
    ")  # notice the usage of the snapshots argument. Also, include train in test means that the training data for each test set will be transformed as well.\n",
    "snapshot_df[features], scalers = cross_val_fit_predict(\n",
    "    StandardScaler(),\n",
    "    X=snapshot_df[features],\n",
    "    y=None,\n",
    "    cv=panel_split,\n",
    "    method=\"transform\",\n",
    ")  # transform_train transforms the training set for each fold"
   ]
  },
  {
   "cell_type": "markdown",
   "metadata": {},
   "source": [
    "We could then go on to hyper-parameter tune and cross_val_fit_predict our snapshot_df in almost the same way we did before. The only difference, like in the above cell, is that we specify the snapshots argument."
   ]
  }
 ],
 "metadata": {
  "kernelspec": {
   "display_name": ".venv",
   "language": "python",
   "name": "python3"
  },
  "language_info": {
   "codemirror_mode": {
    "name": "ipython",
    "version": 3
   },
   "file_extension": ".py",
   "mimetype": "text/x-python",
   "name": "python",
   "nbconvert_exporter": "python",
   "pygments_lexer": "ipython3",
   "version": "3.12.9"
  }
 },
 "nbformat": 4,
 "nbformat_minor": 2
}<|MERGE_RESOLUTION|>--- conflicted
+++ resolved
@@ -10,16 +10,6 @@
     "\n",
     "Let's import some panel data on countries using the World Bank API:\n",
     "First let's install PanelSplit and wbdata"
-   ]
-  },
-  {
-   "cell_type": "code",
-   "execution_count": null,
-   "metadata": {},
-   "outputs": [],
-   "source": [
-    "!pip install panelsplit > /dev/null # installation of PanelSplit\n",
-    "!pip install wbdata > /dev/null # installation of wbdata"
    ]
   },
   {
@@ -43,7 +33,7 @@
   },
   {
    "cell_type": "code",
-   "execution_count": 37,
+   "execution_count": null,
    "metadata": {},
    "outputs": [
     {
@@ -162,11 +152,8 @@
     }
    ],
    "source": [
-<<<<<<< HEAD
     "import pandas as pd\n",
     "import numpy as np\n",
-=======
->>>>>>> 6e418a43
     "\n",
     "# Define indicators and countries of interest\n",
     "indicators = {\n",
