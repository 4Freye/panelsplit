--- conflicted
+++ resolved
@@ -1,11 +1,3 @@
-<<<<<<< HEAD
-=======
-import numpy as np
-import time
-from sklearn.base import BaseEstimator, clone
-from .utils.validation import check_cv, _check_X_y
-import pandas as pd  # added import for pandas
->>>>>>> 6e418a43
 import copy
 import time
 
@@ -14,7 +6,6 @@
 from sklearn.base import BaseEstimator, clone
 
 from .utils.validation import _check_X_y, check_cv
-
 
 
 def _log_message(message, verbose, step_idx, total, elapsed_time=None):
@@ -92,36 +83,24 @@
     return predictions
 
 
-<<<<<<< HEAD
-# Fix to: https://github.com/4Freye/panelsplit/issues/59
-=======
 # Cache for method signature inspection to avoid repeated reflection
 _METHOD_SIGNATURE_CACHE = {}
 
 
->>>>>>> 6e418a43
 def _call_method_with_correct_args(model, method_name, X, y=None):
     """
     Call a method on a model with the correct arguments.
 
-<<<<<<< HEAD
-    Dynamically inspects the method signature to determine if y parameter is required.
-=======
     Dynamically inspects the method signature (with caching) to determine
     if y parameter is required. This solves issue #59 where methods like
     score() require y but other methods like predict() don't.
->>>>>>> 6e418a43
 
     Parameters
     ----------
     model : estimator
         The fitted model
     method_name : str
-<<<<<<< HEAD
-        The name of the method to call
-=======
         The name of the method to call (e.g., 'predict', 'score', 'transform')
->>>>>>> 6e418a43
     X : array-like
         Input features
     y : array-like, optional
@@ -131,8 +110,6 @@
     -------
     output
         Result of calling the method
-<<<<<<< HEAD
-=======
 
     Raises
     ------
@@ -147,55 +124,11 @@
     >>> predictions = _call_method_with_correct_args(model, 'predict', X_test)
     >>> # For score (requires y)
     >>> score = _call_method_with_correct_args(model, 'score', X_test, y_test)
->>>>>>> 6e418a43
     """
     import inspect
 
     method = getattr(model, method_name)
 
-<<<<<<< HEAD
-    # Inspect the method signature to see if it requires y
-    try:
-        signature = inspect.signature(method)
-        params = signature.parameters
-
-        # Check if 'y' is a parameter and how to handle it
-        if "y" in params:
-            y_param = params["y"]
-            # If y has no default value, it's required
-            if y_param.default is inspect.Parameter.empty:
-                if y is None:
-                    raise ValueError(
-                        f"Method '{method_name}' requires y parameter but y is None"
-                    )
-                return method(X, y)
-            else:
-                # y is optional, pass it if provided
-                if y is not None:
-                    return method(X, y)
-                else:
-                    return method(X)
-
-        # If y is not a parameter, call with just X
-        return method(X)
-
-    except (ValueError, TypeError) as inspection_error:
-        # If our ValueError was raised (y required but None), re-raise it
-        if isinstance(inspection_error, ValueError) and "requires y parameter" in str(
-            inspection_error
-        ):
-            raise
-
-        # Fallback: if inspection fails, try calling with X only first
-        try:
-            return method(X)
-        except TypeError as e:
-            # If that fails and we have y, try with both X and y
-            if y is not None and "positional argument" in str(e):
-                return method(X, y)
-            else:
-                raise
-=======
     # Cache the signature inspection to avoid performance overhead
     cache_key = (type(model).__name__, method_name)
     if cache_key not in _METHOD_SIGNATURE_CACHE:
@@ -228,7 +161,6 @@
 
     # Method doesn't have y parameter
     return method(X)
->>>>>>> 6e418a43
 
 
 def _make_method(method_name, fit=True):
@@ -309,17 +241,12 @@
                 fitted_model = self.fitted_steps_.get(name)
                 if fitted_model is None:
                     continue
-<<<<<<< HEAD
-                current_output = self._method_step(
-                    fitted_model, method, current_output, y
-=======
                 # Pass y along for the final step (needed for methods like score)
                 current_output = self._method_step(
                     fitted_model,
                     method,
                     current_output,
                     y if not not_final_step else None,
->>>>>>> 6e418a43
                 )
 
             _log_message(
@@ -412,12 +339,8 @@
                 raise ValueError("Each step must be a tuple of (name, transformer, cv)")
         self.steps = steps
         self.verbose = verbose
-<<<<<<< HEAD
-        # Don't initialize fitted_steps_ until after fitting - sklearn convention
-=======
         # Note: fitted_steps_ is NOT initialized here to comply with sklearn conventions
         # It will be created during fit() to properly indicate fitted state
->>>>>>> 6e418a43
         self._inject_dynamic_methods()
 
     def __getitem__(self, key):
@@ -528,22 +451,13 @@
         model : estimator
             Fitted model or transformer.
         method_name : str
-<<<<<<< HEAD
             The name of the method to apply (e.g., 'predict' or 'transform').
         X : array-like or IntoDataFrame or IntoSeries
-=======
-            The name of the method to apply (e.g., 'predict', 'transform', 'score').
-        X : array-like or pandas.DataFrame or pandas.Series
->>>>>>> 6e418a43
             Input data.
         indices : array-like
             Indices specifying the subset of X.
         y : array-like, optional
-<<<<<<< HEAD
             Target values (required for some methods like 'score').
-=======
-            Target values (required for methods like 'score').
->>>>>>> 6e418a43
 
         Returns
         -------
@@ -559,11 +473,8 @@
                 X_subset = X_subset.reshape(1, -1)
             else:
                 X_subset = X_subset.reshape(-1, 1)
-<<<<<<< HEAD
-=======
         # Subset y if provided
         y_subset = None if y is None else self._subset(y, indices)
->>>>>>> 6e418a43
         output = _call_method_with_correct_args(model, method_name, X_subset, y_subset)
         return output
 
@@ -603,10 +514,7 @@
             model.fit(X, y)
             fitted = model
             if return_output:
-<<<<<<< HEAD
-=======
                 # Use _call_method_with_correct_args to handle methods like score that need y
->>>>>>> 6e418a43
                 output = _call_method_with_correct_args(model, method, X, y)
         else:
             splits = check_cv(cv, X=X, y=y)
@@ -623,27 +531,12 @@
                 model_fold.fit(X_train, y_train)
                 folds_models.append((test_idx, model_fold))
                 if return_output:
-<<<<<<< HEAD
-                    output_trans = _call_method_with_correct_args(
-                        model_fold, method, X_test, y_test
-                    )
-                    # Handle scalar outputs (like score) vs array outputs
-                    if np.isscalar(output_trans):
-                        # For scalar outputs, assign the same value to all test indices
-                        for idx in test_idx:
-                            idx_trans.append((idx, output_trans))
-                    else:
-                        # For array outputs, pair each output with its original index
-                        for i, idx in enumerate(test_idx):
-                            idx_trans.append((idx, output_trans[i]))
-=======
                     # Use _call_method_with_correct_args to handle methods like score that need y
                     output_trans = _call_method_with_correct_args(
                         model_fold, method, X_test, y_test
                     )
                     # Pair each output with its original index
                     self._append_indexed_output(idx_trans, test_idx, output_trans)
->>>>>>> 6e418a43
             if return_output:
                 output = _sort_and_combine(idx_trans)
             fitted = {"splits": folds_models}
@@ -664,19 +557,11 @@
         fitted_model : estimator or dict
             Fitted model or a dictionary containing fitted models from cross-validation.
         method_name : str
-<<<<<<< HEAD
-            The name of the method to apply (e.g., 'predict' or 'transform').
+            The name of the method to apply (e.g., 'predict', 'transform', 'score').
         X : array-like or IntoDataFrame or IntoSeries
             Input data.
         y : array-like, optional
             Target values (required for some methods like 'score').
-=======
-            The name of the method to apply (e.g., 'predict', 'transform', 'score').
-        X : array-like or pandas.DataFrame or pandas.Series
-            Input data.
-        y : array-like, optional
-            Target values (required for methods like 'score').
->>>>>>> 6e418a43
 
         Returns
         -------
@@ -693,19 +578,7 @@
             output_list = self._apply_method_to_indices(
                 model, method_name, X, test_idx, y
             )
-<<<<<<< HEAD
-            # Handle scalar outputs vs array outputs
-            if np.isscalar(output_list):
-                # For scalar outputs, assign the same value to all test indices
-                for idx in test_idx:
-                    predictions_with_idx.append((idx, output_list))
-            else:
-                # For array outputs, pair each output with its original index
-                for i, idx in enumerate(test_idx):
-                    predictions_with_idx.append((idx, self._subset(output_list, i)))
-=======
             self._append_indexed_output(predictions_with_idx, test_idx, output_list)
->>>>>>> 6e418a43
         return _sort_and_combine(predictions_with_idx)
 
     def _fit(self, X, y=None):
@@ -725,15 +598,10 @@
             Transformed output after applying all pipeline steps.
         """
         _check_X_y(X, y)
-<<<<<<< HEAD
-        # Initialize fitted_steps_ only when fitting begins (sklearn convention)
-        self.fitted_steps_ = {}
-=======
         # Initialize fitted_steps_ here to comply with sklearn conventions
         # This ensures the attribute only exists after fitting
         self.fitted_steps_ = {}
 
->>>>>>> 6e418a43
         X_current = X
         total_steps = len(self.steps)
         for step_idx, (name, transformer, cv) in enumerate(self.steps, start=1):
@@ -869,36 +737,35 @@
 
          This method dynamically fits the pipeline on the provided data and then applies the final estimator's
          predict method to generate predictions.
+         This method dynamically fits the pipeline on the provided data and then applies the final estimator's
+         predict method to generate predictions.
 
          Parameters
          ----------
-<<<<<<< HEAD
          X : array-like or IntoDataFrame or IntoSeries
-=======
-         X : array-like or pandas.DataFrame or pandas.Series
->>>>>>> 6e418a43
              Input data.
          y : array-like, optional
              Target values (used during fitting).
 
          Returns
          -------
-<<<<<<< HEAD
          array-like or IntoDataFrame or IntoSeries
-=======
-         array-like or pandas.DataFrame or pandas.Series
->>>>>>> 6e418a43
              Predicted target values.
 
          Note
          ----
          This method is dynamically injected based on the final step of the pipeline.
+         Note
+         ----
+         This method is dynamically injected based on the final step of the pipeline.
         """
         pass
+        pass
 
     def predict_proba(self, X):
         """
         Predict class probabilities using the fitted pipeline.
+
 
         This method applies the final estimator's predict_proba method on the transformed data to predict class probabilities.
 
@@ -913,6 +780,7 @@
         -------
         float
             Predicted class probability.
+
 
         Note:
         -----
