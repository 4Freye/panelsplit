--- conflicted
+++ resolved
@@ -42,7 +42,6 @@
             return data.loc[indices].nunique()
         else:
             return len(np.unique(data[indices]))
-
 
 
 class PanelSplit:
@@ -79,6 +78,7 @@
         A list of train/test splits for the panel data. Each tuple has the form
         (train_indices, test_indices), representing the indices for the training and testing sets
         for that split.
+        for that split.
 
     Notes
     -----
@@ -110,6 +110,7 @@
                 unique_vals = np.unique(periods)
             unique_periods = unique_vals
         else:
+            unique_periods = check_periods(unique_periods, obj_name="unique_periods")
             unique_periods = check_periods(unique_periods, obj_name="unique_periods")
 
         self._tss = TimeSeriesSplit(
@@ -151,19 +152,20 @@
         """
         u_periods_cv = []
         for i, (train_index, test_index) in enumerate(indices):
-<<<<<<< HEAD
             unique_periods_array = _to_numpy_array(unique_periods)
             unique_train_periods = unique_periods_array[train_index]
             unique_test_periods = unique_periods_array[test_index]
-=======
-            unique_train_periods = unique_periods.iloc[train_index].values
-            unique_test_periods = unique_periods.iloc[test_index].values
->>>>>>> 6e418a43
             if (i == 0) & self._include_first_train_in_test:
                 unique_test_periods = np.concatenate(
                     [unique_train_periods, unique_test_periods]
                 )
+                unique_test_periods = np.concatenate(
+                    [unique_train_periods, unique_test_periods]
+                )
             elif (i > 0) & self._include_train_in_test:
+                unique_test_periods = np.concatenate(
+                    [unique_train_periods, unique_test_periods]
+                )
                 unique_test_periods = np.concatenate(
                     [unique_train_periods, unique_test_periods]
                 )
@@ -196,7 +198,6 @@
                         ),
                         stacklevel=2,
                     )
-<<<<<<< HEAD
                 # Use numpy operations for boolean masking - simpler and more reliable
                 train_period_mask = np.isin(self._periods, train_periods)
                 test_period_mask = np.isin(self._periods, test_periods)
@@ -207,14 +208,6 @@
 
                 train_indices = train_period_mask & snapshot_mask
                 test_indices = test_period_mask & snapshot_mask
-=======
-                train_indices = self._periods.isin(train_periods).values & (
-                    self._snapshots == snapshot_val
-                )
-                test_indices = self._periods.isin(test_periods).values & (
-                    self._snapshots == snapshot_val
-                )
->>>>>>> 6e418a43
             else:
                 # Use numpy operations for boolean masking - simpler and more reliable
                 train_indices = np.isin(self._periods, train_periods)
@@ -310,7 +303,6 @@
         indices = np.stack([split[fold_idx] for split in self.split()], axis=1).any(
             axis=1
         )
-<<<<<<< HEAD
 
         # Use narwhals slice operation for clean dataframe-agnostic subsetting
         try:
@@ -320,8 +312,6 @@
             from .application import _safe_indexing
 
             labels_subset = _safe_indexing(labels_nw, row_indices)
-=======
->>>>>>> 6e418a43
 
             return _safe_indexing(labels_subset, to_native=True)
         except:
@@ -441,7 +431,6 @@
             split_data = _safe_indexing(data_nw, row_indices)
 
             if period_col is not None:
-<<<<<<< HEAD
                 # Get periods for this split and find max
                 split_periods = _safe_indexing(periods_nw, row_indices)
 
@@ -454,13 +443,6 @@
                         nw.lit(i).alias("split"),
                         nw.lit(last_period).alias("snapshot_period"),
                     ]
-=======
-                last_period = periods.loc[split_indices].unique().max()
-                snapshots.append(
-                    _data.loc[split_indices].assign(
-                        split=i, snapshot_period=last_period
-                    )
->>>>>>> 6e418a43
                 )
             else:
                 split_data = split_data.with_columns([nw.lit(i).alias("split")])
@@ -503,12 +485,8 @@
     """
     for i, (train_indices, test_indices) in enumerate(cv.split()):
         if (len(train_indices) == 0 or len(test_indices) == 0) or (
-<<<<<<< HEAD
             _nunique_subset(y, train_indices) == 1
             or _nunique_subset(y, test_indices) == 1
-=======
-            y.loc[train_indices].nunique() == 1 or y.loc[test_indices].nunique() == 1
->>>>>>> 6e418a43
         ):
             cv.n_splits -= 1
             cv.train_test_splits.pop(i)
