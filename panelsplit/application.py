--- conflicted
+++ resolved
@@ -1,18 +1,18 @@
+from typing import List, Union
+
+import narwhals as nw
 import numpy as np
-import narwhals as nw
+from joblib import Parallel, delayed
+from narwhals.dependencies import is_numpy_array
 from narwhals.typing import IntoDataFrame, IntoSeries
-from narwhals.dependencies import is_numpy_array
 from sklearn.base import clone
-from joblib import Parallel, delayed
+
 from .utils.utils import _split_wrapper
-<<<<<<< HEAD
 from .utils.validation import (
-    check_method,
+    _to_numpy_array,
+    check_cv,
     check_fitted_estimators,
-    check_cv,
-    _to_numpy_array,
 )
-from typing import List, Union
 
 
 def _safe_indexing(obj, indices=None, to_native=False):
@@ -64,13 +64,6 @@
 
 
 def _predict_split(model, X_test: IntoDataFrame, method: str = "predict") -> np.ndarray:
-=======
-from .utils.validation import check_fitted_estimators, check_cv
-from typing import List, Union
-
-
-def _predict_split(model, X_test: pd.DataFrame, method: str = "predict") -> np.ndarray:
->>>>>>> 6e418a43
     """
     Perform predictions for a single split.
 
@@ -95,17 +88,10 @@
 
 def _fit_split(
     estimator,
-<<<<<<< HEAD
     X: IntoDataFrame,
     y: IntoSeries,
     train_indices: List[bool],
     sample_weight: Union[IntoSeries, np.ndarray] = None,
-=======
-    X: pd.DataFrame,
-    y: pd.Series,
-    train_indices: List[bool],
-    sample_weight: Union[pd.Series, np.ndarray] = None,
->>>>>>> 6e418a43
     drop_na_in_y=False,
 ):
     """
@@ -211,17 +197,10 @@
 
 def cross_val_fit(
     estimator,
-<<<<<<< HEAD
     X: IntoDataFrame,
     y: IntoSeries,
     cv,
     sample_weight: Union[IntoSeries, np.ndarray] = None,
-=======
-    X: pd.DataFrame,
-    y: pd.Series,
-    cv,
-    sample_weight: Union[pd.Series, np.ndarray] = None,
->>>>>>> 6e418a43
     n_jobs: int = 1,
     progress_bar: bool = False,
     drop_na_in_y=False,
@@ -288,11 +267,7 @@
 
 def cross_val_predict(
     fitted_estimators,
-<<<<<<< HEAD
     X: IntoDataFrame,
-=======
-    X: pd.DataFrame,
->>>>>>> 6e418a43
     cv,
     method: str = "predict",
     n_jobs: int = 1,
@@ -365,19 +340,11 @@
 
 def cross_val_fit_predict(
     estimator,
-<<<<<<< HEAD
     X: IntoDataFrame,
     y: IntoSeries,
     cv,
     method: str = "predict",
     sample_weight: Union[IntoSeries, np.ndarray] = None,
-=======
-    X: pd.DataFrame,
-    y: pd.Series,
-    cv,
-    method: str = "predict",
-    sample_weight: Union[pd.Series, np.ndarray] = None,
->>>>>>> 6e418a43
     n_jobs: int = 1,
     return_train_preds: bool = False,
     drop_na_in_y=False,
